import sys, numpy as np, hashlib, copy, cPickle, ctypes, warnings, os
from collections import defaultdict,namedtuple
import __builtin__
import traceback
import cgt
from . import utils

# ================================================================
# Datatypes
# ================================================================

class Dtype: #pylint: disable=W0232
    @staticmethod
    def canon(dt):
        """
        Return canonical string representation of dtype,
        using the floating point type that CGT is currently configured for

        The following string representations are used: i1,i2,i4,i8,  f4,f8,  c8,c16
        Either all floats are single precision or all are double.
        So either we're using single (f4, c8) or double (f8, c16).
        """
        dt = np.dtype(dt)
        if dt.char in 'fdg':
            return cgt.floatX
        elif dt.char in 'iulBb?':
            return 'i'+str(dt.itemsize)
        elif dt.char in 'FDG':
            return 'c'+str(dt.itemsize)
        else:
            raise ValueError("Invalid dtype %s"%dt)

def as_valid_array(x, dtype=None):
    x = np.asarray(x)
    x = x.astype(Dtype.canon(x.dtype) if dtype is None else dtype)
    return x

def as_valid_tuple(x):
    return tuple(as_valid_array(a) for a in x)

class Type(object):
    """
    Represents a datatype for Nodes
    """
    pass

class TensorType(Type):
    """
    Type used to represent computation results (Nodes in the graph) 
    that are n-dimensional arrays. 
    Scalars are represented as zero-dimensional arrays
    [though we may create a scalar type later for efficiency]
    """
    def __init__(self, dtype, ndim):
        self.dtype = Dtype.canon(dtype)
        self.ndim = ndim
    def __str__(self):
        return "Tensor(%s,%s)"%(self.dtype, self.ndim)
    def __eq__(self, other):
        return self.dtype == other.dtype and self.ndim == other.ndim
    def __hash__(self):
        return hash((self.dtype, self.ndim))

class TupleType(Type):
    """
    A compount type
    For now, we will only allow tuples of tensors, though we may allow tuple elements in the future
    """
    def __init__(self, *eltypes):
        assert all(isinstance(eltype, TensorType) for eltype in eltypes)
        self.eltypes = eltypes
        self.dtype = 'O'
    def __len__(self):
        return len(self.eltypes)
    def __getitem__(self, i):
        return self.eltypes[i]
    def __iter__(self):
        return iter(self.eltypes)
    def __str__(self):
        return "Tup(" + ",".join(map(str,self.eltypes))+")"
    def __eq__(self, other):
        return len(self.eltypes) == len(other.eltypes)\
            and all(typ0 == typ1 for (typ0, typ1) in zip(self.eltypes, other.eltypes)) # XXX: self.dtype?
    def __hash__(self):
        return hash((self.eltypes, self.dtype))

class Device(object):
    """
    Represents a location where a computation is performed
    machine: which computer on a network
    devtype: cpu vs gpu
    idx: which gpu, or possibly which process
    """
    def __init__(self, machine="default", devtype="cpu", idx=0):
        assert isinstance(machine,str) and isinstance(devtype,str) and isinstance(idx,int)
        self.machine = machine
        self.devtype = devtype
        self.idx = idx
    def __eq__(self, other):
        return self.machine == other.machine and self.devtype == other.devtype and self.idx == other.idx
    def __hash__(self):
        return hash((self.machine, self.devtype, self.idx))
    def __str__(self):
        return "%s/%s/%s"%(self.machine,self.devtype,self.idx)

def _promote(typ1, typ2):
    """
    Output type of a floating point operation involving these input types
    """
    d1 = typ1[0]
    s1 = typ1[1:]
    d2 = typ2[0]
    s2 = typ2[1:]
    if d1 == 'c' or d2 == 'c':
        return cgt.complexX
    elif d1 == 'f' or d2 == 'f': 
        return cgt.floatX
    elif d1 == 'i' and d2 == 'i':
        assert d1 == d2
        return d1 + __builtin__.max(s1,s2)
    else:
        raise ValueError("Don't know what to do with dtypes %s,%s"%(typ1, typ2))

def _promote_multi(xtypes):
    return reduce(_promote, xtypes)

def dtype_kind(dtype):
    """
    one of f,c,i
    """
    return dtype[0]

def _dtype_itemsize(dtype):
    """
    size in bytes
    """
    return int(dtype[1:])

def _type_to_int(typ1):
    """
    integer type of result of operation such as floor that converts to integer
    """
    d1 = dtype_kind(typ1)
    if d1 == 'f' or d1 == 'c':
        return 'i8'
    else:
        return typ1

# ================================================================
# Computation Graph Nodes
# ================================================================

class Node(object):
    """
    Node in the computation graph    
    """
    def __init__(self, typ, op, parents):
        self.typ = typ
        self.op = op
        self.parents = parents
    def is_input(self):
        return False
    def is_argument(self):
        return False
    def is_data(self):
        return False
    def get_type(self):
        return self.typ
    def get_diff(self):
        return [] if self.op is None else self.op.get_diff(len(self.parents))
    # Unary ops
    def __neg__(self):
        return Result(ElwiseUnary("neg"), [self])
    # Binary ops
    def __add__(self, other):
        return elwise_binary("+", self, other)
    def __sub__(self, other):
        return elwise_binary("-", self, other)
    def __mul__(self, other):
        return elwise_binary("*", self, other)
    def __div__(self, other):
        return elwise_binary("/", self, other)
    def __truediv__(self, other):
        return self.__div__(other)
    def __pow__(self, other):
        return elwise_binary("**", self, other)
    def __floordiv__(self, other):
        return cgt.floor_divide(self, other)
    def __gt__(self, other):
        return cgt.greater(self, other)
    def __ge__(self, other):
        return cgt.greater_equal(self, other)
    def __lt__(self, other):
        return cgt.less(self, other)
    def __le__(self, other):
        return cgt.less_equal(self, other)
    # def __eq__(self, other):
    #     return equal(self, other)
    # def __ne__(self, other):
    #     return not_equal(self, other)

    # TODO make these all match
    def __radd__(self, other):
        return self.__add__(other)
    def __rsub__(self, other):
        return cgt.constant(other).__sub__(self)
    def __rmul__(self, other):
        return self.__mul__(other)
    def __rdiv__(self, other):
        return cgt.constant(other).__div__(self)
    def __rtruediv__(self, other):
        return cgt.constant(other).__rtruediv__(self)
    def __rfloordiv__(self, other):
        return cgt.constant(other).__floordiv__(self)

    @property
    def shape(self):
        return cgt.shape(self)
    @property
    def ndim(self):
        return self.typ.ndim if isinstance(self.typ, TensorType) else 0
    @property
    def dtype(self):
        return self.typ.dtype
    @property
    def T(self):
        return cgt.transpose(self)
    
    __array_priority__ = 1000 # precedence over numpy operators

    def __getitem__(self, slis):
        return cgt.getitem(self, slis)
    def __iter__(self):
        raise TypeError("Node is not iterable")
    def __len__(self):
        if isinstance(self.typ, TupleType):
            return len(self.typ)
        else:
            raise ValueError("Node of type Tensor has no __len__")

    def reshape(self, shp):
        assert isinstance(shp, (list,tuple))
        return cgt.reshape(self, shp)
    def dot(self, other):
        return cgt.dot(self, other)
    def sum(self, axis=None, keepdims=False):
        return cgt.sum(self, axis=axis, keepdims=keepdims)
    def prod(self, axis=None, keepdims=False):
        return cgt.prod(self, axis=axis, keepdims=keepdims)
    def max(self, axis=None, keepdims=False):
        return cgt.max(self, axis=axis, keepdims=keepdims)
    def argmax(self, axis=None, keepdims=False):
        return cgt.argmax(self, axis=axis, keepdims=keepdims)
    def mean(self, axis=None, keepdims=False):
        return cgt.mean(self, axis=axis, keepdims=keepdims)
    def transpose(self, axes=None):
        return cgt.transpose(self, axes=axes)
    def flatten(self):
        return cgt.flatten(self)

    def is_array(self):
        return isinstance(self.typ, TensorType)
    def is_tuple(self):
        return isinstance(self.typ, TupleType)

def _ndarray_type(value):
    assert isinstance(value, np.ndarray)
    return TensorType(value.dtype, value.ndim)

def _get_value_type(value):
    if isinstance(value, np.ndarray):
        return TensorType(value.dtype, value.ndim)
    elif isinstance(value, tuple):
        return TupleType(*map(_get_value_type, value))

def _get_value_device(value):
    warnings.warn("todo: properly implement")
    return Device()

def _put_on_device(value, device):
    warnings.warn("not putting value on device")
    return value

def num_components(node):
    return len(node.get_type()) if isinstance(node.get_type(), TupleType) else 1


class OpImpl(object):
    def is_py(self):
        raise NotImplementedError
    def is_c(self):
        raise NotImplementedError
    def is_cuda(self):
        raise NotImplementedError

class PyImpl(OpImpl):
    def __init__(self, inplace_func=None, valret_func=None):
        assert (inplace_func is None) != (valret_func is None)
        self.inplace_func = inplace_func
        self.valret_func = valret_func
    def is_py(self):
        return True
    def is_c(self):
        return False
    def is_cuda(self):
        return False

class CImpl(OpImpl):
    def __init__(self, code, includes=None, link_flags=""):
        self.code = code
        self.includes = [] if includes is None else includes
        self.link_flags = link_flags
    def is_py(self):
        return False
    def is_c(self):
        return True
    def is_cuda(self):
        return False

class CUDAImpl(CImpl):
    def is_py(self):
        return False
    def is_c(self):
        return False
    def is_cuda(self):
        return True

class Op(object):
    """
    Describes an operation that will be performed on some data.
    """

    # attributes that can be overwritten in subclasses
    call_type = 'inplace' # or valret
    inplace_alias_ok = True
    writes_to_input = -1

    # pylint: disable=W0613

    def shp_apply(self, parents):
        """
        Return output shapes as a function of input nodes
        """
        raise NotImplementedError
    def typ_apply(self, parent_typs):
        """
        Return output types as a function of input types
        """
        raise NotImplementedError        
    def get_diff(self, num_inputs):
        """
        Return a list of length len(inputs), specifying which inputs the Op is differentiable with respect to.
        """
        assert isinstance(num_inputs, int)
        return [True]*num_inputs
    def get_expr(self, parent_exprs):
        """
        Return string expression for this operation, built from the parent expressions
        """
        return "%s(%s)"%(str(self), ",".join(parent_exprs))
    def get_hash(self):
        """
        Return a string that uniquely identifies the value of this Op.
        Should ideally be fixed across program runs
        """
        return cPickle.dumps(self.__dict__, -1)+self.__class__.__name__
    def get_name(self):
        """
        Get a human-readable description of the Op, including its attributes
        """
        return type(self).__name__.lower()
    def get_py_impl(self):
        raise MethodNotDefined
    def get_c_impl(self, inputs):
        raise MethodNotDefined
    def get_cuda_impl(self, inputs):
        raise MethodNotDefined
    def get_closure(self, _inputs):
        """        
        Return a list (specifying the closure data) or None (indicating that no closure data is needed.)

        For an Op with several attributes, some of them might be incorporated directly into the code of the Op,
        whereas others can be provided at runtime. This function provides the data used to create a closure
        containing the information that should be passed at runtime.
        CGT will generate code for a struct with the desired field.

        Closure data is specified in a list of triples of the form [(fieldname, fieldtype, fieldval)]
        Fieldtype is a string
        Fieldtypes is a ctypes type like ctypes.c_int or ctypes.c_void_p
        Fieldval is the python value.

        For example, let's say we want to store an int and a bool in the closure. Then we can return the triples
        [("myint",ctypes.c_int, 3), ("mybool",ctypes.c_bool, True)]
        """
        return None
    def get_replacement(self, _newparents, _analysis):
        """
        Return the name of this node
        """
        return None
    def pullback(self, inputs, output, goutput): #pylint: disable=W0613
        """
        Compute symbolic expressions for derivatives obtained by backpropagation on this Op
        Given a function y = f(x_1, x_2, ..., x_k), let J_k denote the Jacobian dy/dx_k
        pullback(...) computes gradx_k = J_k^T grady
        """
        raise MethodNotDefined
    def pushforward(self, inputs, output, goutput):
        r"""
        Compute symbolic expressions for derivatives obtained by "tangent propagation" on this Op
        Given a function y = f(x_1, x_2, ..., x_k), let J_k denote the Jacobian dy/dx_k
        pullback([x_1, ..., x_k], y, grady) := \sum_k J_k gradx_k
        """
        raise MethodNotDefined
    def spliting(self, inputs):
        """
        Return a list [tensor_type_sig, split_specs]
        where tensor_type_sig is a string labeling the input and output axes
        and split_specs is a list of tuples (axis, split_type, split_args...) 

        tensor_type_sig is easiest to illustrate with a few examples:
        Mul22: i.j , j.k-> i.k
        Sum{1} i.j -> i.1
        GetSli{0} ij.1.1

        """
        raise MethodNotDefined

    def __str__(self):
        """
        Get a human-readable description of the Op, including its attributes
        """
        return type(self).__name__.lower()


def as_node(val_or_node):
    """    
    If numeric data received, convert to a constant node
    """
    if isinstance(val_or_node, Node):
        return val_or_node
    elif isinstance(val_or_node, np.ndarray) or np.isscalar(val_or_node):
        return cgt.constant(val_or_node)
    elif isinstance(val_or_node, tuple):
        return cgt.make_tuple(*val_or_node)
    else:
        raise ValueError("expected numeric data or Node, got object of type %s"%type(val_or_node))

class Result(Node):
    """
    Node representing an intermediate computational result, which depends on its parents in the graph
    (TODO: be more precise about semantics. Does it depend ONLY on the parents, or can it depend on 
    some exogenous input too? What about random variables?)
    """
    def __init__(self, op, parents, typ = None):
        parents = map(as_node, parents)
        typ = op.typ_apply(parents) if typ is None else typ
        assert op is not None
        # self.stackinfo = traceback.extract_stack()
        Node.__init__(self, typ, op, parents)
    def get_hash(self, node2hash):
        hashobj = hashlib.md5(self.op.get_hash())
        for p in self.parents: hashobj.update(node2hash[p])
        return hashobj.hexdigest()
    def __repr__(self):
        return "Result{%s}"%(str(self.op))

class Input(Node):
    """
    Abstract class representing an input to the graph -- a node with no parents, which does not
    correspond to a computation.
    """
    def __init__(self, typ, name=None):
        self.name = "" if name is None else name
        assert isinstance(self.name, (str,unicode))
        Node.__init__(self, typ, None, [])
    def is_input(self):
        return True
    def get_hash(self, _node2hash):
        hashobj = hashlib.md5(str(id(self)))
        # XXX
        return hashobj.hexdigest()
    def __repr__(self):
        raise NotImplementedError
    def get_fixed_shape(self):
        raise NotImplementedError

class Argument(Input):
    """
    Input to the graph that is an argument to a function call
    """
    def __init__(self, typ, name=None, fixed_shape=None):    
        assert isinstance(typ, Type)
        Input.__init__(self, typ, name)
        if fixed_shape is not None:
            assert isinstance(fixed_shape, tuple) and len(fixed_shape) == self.ndim
            self.fixed_shape = fixed_shape
        else:
            self.fixed_shape = (None,)*self.ndim
    def is_argument(self):
        return True
    def __repr__(self):
        return "Argument{%s,name='%s'}"%(self.typ,self.name)
    def get_fixed_shape(self):
        return self.fixed_shape


# Just here as a temporary  hack so node.op does the right thing in cython
class GetData(Op):
    call_type="valret"
    def __init__(self, datanode):
        self.datanode = datanode
    def get_py_impl(self):
        def f(reads): return self.datanode.get_value()
        return PyImpl(valret_func=f)
    def get_c_impl(self, *args):
        return CImpl(code=r"""
extern "C" cgtArray* $function($closure* cldata, cgtArray** reads) {
    return (cgtArray*)cldata->ptr;
}""")
    def get_closure(self, _):
        ptr = self.datanode._value.get_pointer()
        return [("ptr", ctypes.c_void_p, ptr)]

class Data(Input):
    """
    An input to the graph, which is associated with a value and implicitly provided
    during function calls.
    Data is similar to global variables in standard programming languages.
    """
    def __init__(self, value,name=None,device=None, fixed_shape_mask=None):
        value = as_valid_array(value)
        if device is None:
            self.device = Device()
        # TODO only if backend=cython
        import cycgt2

        self.use_numpy = cgt.load_config()["backend"] == "python"

        if self.use_numpy:
            self._value = value
        else:
            self._value = cycgt2.CppArrayWrapper.from_numpy(value, self.device.devtype)

        self.name = "unnamed" if name is None else name
        assert self._value.dtype != object
        if fixed_shape_mask is None:  self.fixed_shape_mask = (False,)*self._value.ndim
        elif fixed_shape_mask == "all": self.fixed_shape_mask = (True,)*self._value.ndim
        else: self.fixed_shape_mask = fixed_shape_mask
        Input.__init__(self, _ndarray_type(value), name)
        self.op = GetData(self)
    def is_data(self):
        return True
    def __repr__(self):
        return "Data{%s,name='%s'}"%(self.typ,self.name)
    def get_device(self):
        return self.device
    def get_fixed_shape(self):
        shp = self._value.shape
        return [s if bfixed else None for (bfixed,s) in utils.safezip(self.fixed_shape_mask, shp)]
    def get_value(self):
        return self._value if self.use_numpy else self._value.to_numpy()

    # TODO: remove external accesses to .value

def _singleton_ones(dtype, ndim):
    return cgt.constant(np.ones((1,)*ndim, dtype))

def make_argument(typ):
    if isinstance(typ, TupleType):
        return Argument(TupleType(typ))
    elif isinstance(typ, TensorType):
        return Argument(TensorType(typ.dtype, typ.ndim))
    else:
        raise ValueError("expected Tuple or Tensor. Got %s"%typ)

# ================================================================
# Differentiation
# ================================================================

def differentiably_influences(outputs, nodelist=None):
    """
    Return the set of nodes that differentiably influence `outputs`
    in reverse topological sorted order
    """
    if nodelist is None: nodelist = list(topsorted(outputs))
    # find which inputs we're differentiable wrt
    diset = set(outputs)
    for node in reversed(nodelist):
        # print node, dio.get(node, False),id(node),"updating",[map(id, node.parents)],[map(str, node.parents)]
        if node in diset and not node.is_input():
            for (p,d) in utils.safezip(node.parents, node.get_diff()):
                if d: diset.add(p)
    return diset

def differentiably_influenced_by(wrt, outputs=None, nodelist=None):
    assert (outputs is None) != (nodelist is None) # one of these are provided
    if nodelist is None: nodelist = list(topsorted(outputs))
    dibset = set(wrt)
    for node in nodelist:
        if any(p in dibset and d for (p,d) in utils.safezip(node.parents, node.get_diff())):
            dibset.add(node)
    return dibset


def influences(outputs):
    return list(topsorted(outputs))


def pullback(outputs, goutputs, wrt):
    """    
    This function propagates derivative information backwards from the outputs of a computation
    to the inputs. 
    All of these operations are performed symbolically, and we construct expressions for derivatives
    of inputs in terms of derivatives of outputs.
    This function is called 'pullback' as a reference to the similar concept in differential geometry.
    
    More precisely, suppose f is a function with (y_1, y_2, ..., y_k) = f(x_1, x_2, ..., x_n)
    Then pullback([x_1,...,x_n], [y_1,...,y_k], [gy_1, ..., gy_k]) := [gx_1, ..., gx_n]
    """
    nodelist = list(topsorted(outputs))

    dio = differentiably_influences(outputs,nodelist=nodelist)
    dibw = differentiably_influenced_by(wrt, nodelist=nodelist)

    # Some checks
    badwrtset = set(wrt).difference(dio)
    if badwrtset:
        raise NonDifferentiable("Outputs not differentiable wrt %s"%badwrtset)

    badoutset = set(outputs).difference(dibw)
    if badoutset:
        raise NonDifferentiable("Outputs %s not differentiable wrt any of %s"%(badoutset, badwrtset))

    var2gs = defaultdict(list)
    for (node, gnode) in utils.safezip(outputs, goutputs):
        var2gs[node] = [gnode]

    active = dio.intersection(dibw)

    # TODO: document what's going on here

    for node in reversed(nodelist):
        if node not in active: continue
        # once we reach a node, we have already backpropagated from all parents
        # so now we can sum up the gradients
        if len(var2gs[node]) > 1:
            if node.is_array():
                var2gs[node] = [cgt.add_multi(var2gs[node])]
        # only one gradient at this point
        gnode = var2gs[node][0]
        if isinstance(node, Result):
            # x       ->      (y, z)      ->      y
            # input        Result{goofyop}      Result{tupleindex{0}}
            # so at this point in the code, we just got gy.
            # we first set the gradient at (y,z) to [[None,None]]
            # then we set the first element to gy
            if isinstance(node.op, TupleIndex):
                par = node.parents[0]
                if par not in var2gs: var2gs[par] = [[None for _ in par.typ]]
                var2gs[par][0][node.op.idx] = gnode
            else:
                gpars = node.op.pullback(node.parents, node, gnode)
                diffs = node.get_diff()
                for (par,gpar,d) in utils.safezip3(node.parents, gpars,diffs):
                    assert (gpar is not None) == d # grad is None iff not diff wrt input
                    if d: var2gs[par].append(gpar)

    # only we already summed up the gradients for the input nodes, so just take
    # 0th element
    return [var2gs[node][0] for node in wrt]

# XXX fails when non-constant
def infer_shape(arr):
    return tuple(x.op.value for x in  CACHER.simplify(cgt.shape(arr)))

def grad(cost, wrt):    
    """
    Compute the gradient of scalar-valued `cost` with respect to a list of variables `wrt`
    """
    assert cost.ndim == 0
    assert all(x.is_input() for x in wrt), "Can only differentiate wrt Input nodes. (Or do you have a good reason to differentiate wrt a non-input? Let us know, we can probably implement it."
    gout = _singleton_ones(cost.dtype, 0)
    return pullback([cost], [gout], wrt)


# ================================================================
# Ops 
# ================================================================


# Constants
# ----------------------------------------------------------------

class Constant(Op): #pylint: disable=W0223
    def __init__(self, value):
        self.value = value
    def get_value(self):
        return self.value

class ConstantTensor(Constant):
    call_type = "inplace"
    # XXX for some reason valret version gives rare segfaults
    def __init__(self, value):
        Constant.__init__(self, as_valid_array(value))
    def get_expr(self, parent_exprs):
        return self._value_str()
    def __str__(self):
        return "const{%s}"%self._value_str()
    def _value_str(self):
        ndim = self.value.ndim
        return "%g"%self.value if ndim==0 else "%s%g...%s"%("["*ndim, self.value.flat[0], "]"*ndim)        
    def get_py_impl(self):
        # def valret_func(reads):
        #     return self.value
        def inplace_func(reads, write):
            if isinstance(write, tuple):
                for (arrfrom,arrto) in utils.safezip(self.value,write):
                    np.copyto(arrto, arrfrom)
            else:
                np.copyto(write,self.value)
        return PyImpl(inplace_func=inplace_func)#PyImpl(valret_func=valret_func)
    def pullback(self, _inps, _out, _gout):
        return []
    def shp_apply(self, _inputs):
        return [cgt.constant(x) for x in self.value.shape] 
    def typ_apply(self, inputs):
        assert len(inputs)==0
        return _ndarray_type(self.value)
    def get_hash(self):
        return str(id(self))
    def get_closure(self, _):
        assert isinstance(self.value, np.ndarray)
        shapeptr = ctypes.cast(self.value.ctypes.shape, ctypes.c_void_p).value
        shit.append(self.value)
        return [
        ("ndim", ctypes.c_int,self.value.ndim),
        ("shape",ctypes.c_void_p,shapeptr),
        ("dtype",ctypes.c_byte,self.value.dtype.num),
        ("data",ctypes.c_void_p,self.value.ctypes.data)]
    def get_c_impl(self, *args):
        code = None
        if self.call_type == "valret": code = self._c_code_valret(*args)
        elif self.call_type == "inplace": code = self._c_code_inplace(*args)
        else: raise ValueError
        return CImpl(code=code)
    def _c_code_inplace(self, inputs):
        if isinstance(self.value, tuple):
            raise MethodNotDefined
        return r"""
extern "C" void $function($closure* cldata, cgtArray** reads, cgtArray* write) {
    cgt_memcpy(cgtCPU, cgtCPU, write->data(), cldata->data, write->nbytes());
}
"""
    def _c_code_valret(self, inputs):
        return r"""
extern "C" cgtArray* $function($closure* cldata, cgtArray** reads) {
        auto out = new cgtArray(cldata->ndim, (size_t*)cldata->shape, 
            (cgtDtype)cldata->dtype, cgtCPU, (void*)cldata->data, false);
        return out;
}"""


class ConstantTuple(Constant):
    call_type = "valret"
    def __init__(self, value):
        Constant.__init__(value)
    def get_expr(self, parent_exprs):
        return str(self.value)
    def __str__(self):
        return "const{%s}"%str(self.value)
    def py_apply_valret(self, reads):
        return self.value
    def shp_apply(self, _inputs):
        return tuple(map(cgt.constant, x.shape) for x in self.value)
        return cgt.shape(as_node(self.value))
    def typ_apply(self, inputs):
        assert len(inputs)==0
        return _get_value_type(self.value)
    def get_hash(self):
        return str(id(self))



shit = [] # XXX just so this stuff doesn't get dereferenced.
# this is a memory leak, will fix later


class Fill(Op):
    """
    (value, shape...) -> array filled with `value`, with shape `shape`
    """
    def __init__(self, value):
        self.value = as_valid_array(value)
        assert self.value.ndim ==0
        assert self.value.dtype != "O"
        self.dtype = self.value.dtype
        assert self.value.ndim==0
    def get_diff(self, num_inputs):
        return [False]*num_inputs
    def __str__(self):
        return "fill{%g}"%self.value
    def get_py_impl(self):
        def f(reads, write):
            write[...] = self.value
        return PyImpl(inplace_func=f)
    def pullback(self, inputs, output, goutput):
        raise NonDifferentiable
    def shp_apply(self, inputs):
        return inputs
    def typ_apply(self, inputs):
        assert all(x.dtype == 'i8' for x in inputs)
        return TensorType(self.dtype, len(inputs))
    def get_closure(self, inputs):
        typ = ctypes.c_long if self.value.dtype.kind=='i' else ctypes.c_double
        return [("value", typ, self.value.item())]
    def get_c_impl(self, inputs):
        outdtype = Dtype.canon(self.value.dtype)
        return CImpl(code=r"""
extern "C" void $function($closure* cldata, cgtArray** reads, cgtArray* write) {
    size_t s = write->size();
    %(cdtype)s value = cldata->value;
    for (int i=0; i < s; ++i) write->at<%(cdtype)s>(i) = value;
}"""%dict(cdtype = np2c[outdtype]))
def _is_int(node):
    return dtype_kind(node.dtype)=='i'

def _list_is_valid_sli(inputs):
    return len(inputs)==3 and all(x.ndim==0 and _is_int(x) for x in inputs)

class Arange(Op):
    """
    (start,stop,step) -> 1D array, just like numpy
    """
    call_type='valret'
    def __init__(self, dtype='i8'):
        self.dtype = dtype
    def get_diff(self, num_inputs):
        return [False]*num_inputs
    def get_py_impl(self):
        def f((start, stop, step)):
            return np.arange(start, stop, step, self.dtype)
        return PyImpl(valret_func=f)
    def pullback(self, inputs, output, goutput):
        raise NonDifferentiable
    def shp_apply(self, inputs):
        start,stop,step = inputs
        return [(stop - start)//step]
    def typ_apply(self, inputs):
        assert _list_is_valid_sli(inputs)
        return TensorType(self.dtype, 1)

class ScalarRng(Op):
    """
    (shape...) -> array filled with iid random numbers, from either uniform or normal distribution
    """
    def __init__(self, kind):
        assert kind in ("uniform","gaussian")
        self.kind = kind
    def get_diff(self, num_inputs):
        return [False]*num_inputs
    def __str__(self):
        return "rng{%s}"%self.kind
    def get_py_impl(self):
        def f(reads, write):
            if self.kind == "uniform": write[...] = np.random.rand(*reads)
            elif self.kind == "gaussian": write[...] = np.random.randn(*reads)
            else: raise RuntimeError
        return PyImpl(inplace_func=f)
    def pullback(self, inputs, output, goutput):
        raise NonDifferentiable
    def shp_apply(self, inputs):
        return inputs
    def typ_apply(self, inputs):
        return TensorType(cgt.floatX, len(inputs))

# Elementwise
# ----------------------------------------------------------------

def _no_grad():
    raise NonDifferentiable()

def _nu_sigmoid(x, out=None):
    return np.reciprocal(1+np.exp(-x), out=out)

def _nu_iceil(x,out=None):
    return np.ceil(x, out=out)

def _nu_ifloor(x,out=None):
    return np.floor(x,out=out)

def _nu_divide(x, y, out=None):
    if x.dtype.kind != 'f': x = x.astype(cgt.floatX)
    return np.divide(x, y, out=out)

UnaryInfo = namedtuple("UnaryInfo", ("short","pyfunc","diff","typeinfo", "gradexpr", "cexpr"))

UNARY_INFO = {
    "abs" : UnaryInfo(   "abs", np.abs,  True,   's', lambda x, y, gy: gy*cgt.sign(x), "fabs(x)"),
    "ceil" : UnaryInfo(  "ceil", np.ceil, False,  'i',  lambda x, y, gy: _no_grad(), "ceil(x)"),
    "cos" : UnaryInfo(   "cos", np.cos,  True,   'f',   lambda x, y, gy: -gy*cgt.sin(x), "cos(x)"),
    "exp" : UnaryInfo(   "exp", np.exp,  True,   'f',   lambda x, y, gy: gy*cgt.exp(x), "exp(x)"),
    "iceil" : UnaryInfo( "iceil", _nu_iceil, False, 'i',   lambda x, y, gy: _no_grad(), "(int)ceil(x)"),
    "ifloor" : UnaryInfo( "ifloor", _nu_ifloor, False, 'i',   lambda x, y, gy: _no_grad(), "(int)floor(x)"),
    "log" : UnaryInfo(   "log", np.log,  True,   'f', lambda x, y, gy: gy/x, "log(x)"),
    "neg" : UnaryInfo(   "negative", np.negative, True, 's', lambda x, y, gy: -gy, "(-x)"),
    "sign" : UnaryInfo(   "sign", np.sign, False,   's',  lambda x, y, gy: _no_grad(), "2*(x>0)-1"),
    "sin" : UnaryInfo(    "sin", np.sin,    True, 'f',  lambda x, y, gy: gy*cgt.cos(x), "sin(x)"),
    "square" : UnaryInfo( "square", np.square, True, 's',  lambda x, y, gy: 2.0*gy*x, "x*x"),
    "sqrt" : UnaryInfo( "sqrt", np.sqrt, True, 'f', lambda x, y, gy: gy/(2.0*y), "sqrt(x)"),
    "tanh" : UnaryInfo(   "tanh", np.tanh, True,   'f', lambda x, y, gy: gy*(1-cgt.square(y)), "tanh(x)"),
    "sigmoid" : UnaryInfo( "sigmoid", _nu_sigmoid, True, 'f', lambda x, y, gy: gy*y*(1-y), "1.0/(1.0+exp(-x))"),
    "conj" : UnaryInfo( "conj", np.conj, True, 'c', lambda x, y, gy: cgt.conj(gy), "conj(x)")
}

BinaryInfo = namedtuple("BinaryInfo", ("short","pyfunc","commutes","diff","typeinfo","gradexpr", "cexpr"))


BINARY_INFO = {
    #infix             short      pyfunc    commutes     diff        typeinfo
    "*"   : BinaryInfo("multiply",  np.multiply, True,    (True,True),    'p',        lambda x, y, z, gz: [y*gz,x*gz], "x*y"),
    "+"   : BinaryInfo("add",  np.add,   True,    (True,True),    'p',        lambda x, y, z, gz: [gz,gz], "x+y"),
    "-"   : BinaryInfo("subtract",  np.subtract, False,    (True,True),   'p',       lambda x, y, z, gz: [gz,-gz], "x-y"),
    "/"   : BinaryInfo("divide",  _nu_divide,  False,    (True,True),    'f',       lambda x, y, z, gz: [gz/y,-gz*z/y], "(x+0.0)/y"),
    "<"   : BinaryInfo("less",   np.less,    False,    (False,False),  'i1',     lambda x, y, z, gz: _no_grad(), "x<y"),
    ">"   : BinaryInfo("greater",   np.greater,    False,    (False,False),  'i1',     lambda x, y, z, gz: _no_grad(), "x>y"),
    "<="   : BinaryInfo("less_equal",   np.less_equal,    False,    (False,False),  'i1',     lambda x, y, z, gz: _no_grad(), "x<=y"),
    ">="   : BinaryInfo("greater_equal",   np.greater_equal,    False,    (False,False),  'i1',     lambda x, y, z, gz: _no_grad(), "x>=y"),
    "**"   : BinaryInfo("power",  np.power,      False,    (True,True), 'p',      lambda x, y, z, gz: [gz*y*z/x,z*cgt.log(x)],"pow(x,y)"),
    "=="  : BinaryInfo("equal", lambda x,y,out : np.equal(x,y,out=out),      True,      (False, False), 'i1',  lambda x, y, z, gz: _no_grad(), "x==y"),
    "!="  : BinaryInfo("not_equal", lambda x,y,out : np.not_equal(x,y,out=out),      True,      (False, False), 'i1',  lambda x, y, z, gz: _no_grad(), "x!=y"),
}


np2c = {"i1":"int8_t","i2":"int16_t","i4":"int32_t","i8":"int64_t",
        "f4":"float","f8":"double","f16":"long double",
        "c4" : "float complex", "c8" : "double complex", "c16" : "long double complex"}


class ElwiseUnary(Op):
    """
    Elementwise unary operation
    """

    def __init__(self, opname, info=None):
        self.opname = opname
        self.info = UNARY_INFO[opname] if info is None else info
    def get_diff(self, _):
        return [self.info.diff]
    def __str__(self):
        return self.opname
    def get_hash(self):
        return utils.hash_seq1(self.opname)
    def get_py_impl(self):
        def f(reads, write):
            self.info.pyfunc(reads[0], out=write)
        return PyImpl(inplace_func=f)
    def get_replacement(self, _newparents, _analysis):
        return None
    def pullback(self, (x,), y, gy): #pylint: disable=W0613
        return [self.info.gradexpr(x, y, gy)]
    def shp_apply(self, inputs):
        return cgt.shape(inputs[0])
    def typ_apply(self, inputs):
        typeinfo = self.info.typeinfo
        intype = inputs[0].dtype
        if typeinfo == 's':
            out_type = intype
        elif typeinfo == 'i':
            out_type = _type_to_int(intype)
        elif typeinfo == 'f':
            out_type = cgt.floatX
        elif typeinfo == 'c':
            out_type = cgt.complexX
        else:
            assert typeinfo in (cgt.floatX, cgt.complexX, 'i1','i2','i4','i8')
            out_type = typeinfo
        return TensorType(out_type, inputs[0].ndim)
    def get_c_impl(self, inputs):
        info = self.info
        out_dtype = self.typ_apply(inputs).dtype
        code = r"""
static inline %(cdtype1)s scalar_CGT_FUNCNAME(%(cdtype0)s x) {return %(cexpr)s;}
extern "C" void $function(void* cldata, cgtArray** reads, cgtArray* write) {
    cgtArray* read = reads[0];
    int s = read->size();
    %(cdtype0)s* readdata = (%(cdtype0)s*)read->data();
    %(cdtype1)s* writedata = (%(cdtype1)s*)write->data();
    for (int i=0; i < s; ++i) {
        writedata[i] = scalar_CGT_FUNCNAME(readdata[i]);
    }
}
"""%dict(cdtype0=np2c[inputs[0].dtype], cdtype1=np2c[out_dtype], cexpr=info.cexpr)
        return CImpl(code, includes=["math.h"], link_flags="-lm")
    def cuda_code(self, inputs):
        raise RuntimeError # move this to get_cuda_impl
        info = self.info
        npdtype = inputs[0].dtype
        return """
__forceinline__ __device__ %(cdtype)s $function(%(cdtype)s x) {return %(cexpr)s;}        
__global__ void CGT_FUNCNAME_kernel(const size_t n, const %(cdtype)s* in, %(cdtype)s* out) {
  CUDA_KERNEL_LOOP(i, n) {
    out[i] = $function(in[i]);
  }
}
extern "C" void $function(void* cldata, cgtArray** reads, cgtArray* write) {
    cgtArray* read = reads[0];
    size_t n = read->size();
    int num_blocks, num_threads;
    cgt_get_bt(n, &num_blocks, &num_threads);
    CGT_FUNCNAME_kernel<<<num_blocks, num_threads>>>(n, (%(cdtype)s*)read->data(), (%(cdtype)s*)write->data());
}
"""%dict(cdtype=np2c[npdtype],cexpr=info.cexpr)
    def cuda_includes(self):
        raise RuntimeError # move this to get_cuda_impl
        return ["cgt_cuda.h","cgt_common.h"]

class ElwiseBinary(Op):
    # +, -, *, /, <, ^, //
    def __init__(self, opname, scalar_mask, info=None):
        assert opname in BINARY_INFO        
        self.opname = opname
        self.info = BINARY_INFO[opname] if info is None else info
        self.scalar_mask = scalar_mask
    def get_diff(self, _):
        return BINARY_INFO[self.opname].diff
    def get_hash(self):
        return utils.hash_seq1(self.opname)        
    def get_expr(self, parent_exprs):
        return "(%s %s %s)"%(parent_exprs[0], self.opname, parent_exprs[1])
    def __str__(self):
        return BINARY_INFO[self.opname].short
    def get_replacement(self, parents, analysis):
        l,r = parents
        node2sv = analysis["node2sv"]
        out = None
        
        # The following replacements are allowed to return a scalar constant value
        # Before returning, we'll broadcast it back to the right shape

        if isinstance(l.op,Fill) and not self.scalar_mask[1]:
            out=Result(ElwiseBinary(self.opname, (True,False), self.info),
                [cgt.constant(l.op.value), r])
        elif isinstance(r.op,Fill) and not self.scalar_mask[0]:
            out=Result(ElwiseBinary(self.opname, (False,True), self.info),
                [l, cgt.constant(r.op.value)])
        # if both have single value, apply this operation numerically and fill the result with it
        elif l in node2sv and r in node2sv:
            out =self.info.pyfunc(node2sv[l], node2sv[r])
        # if l has has a single value, apply the operation to l and return a Constant
        elif l in node2sv and isinstance(r.op, Constant):
            out = py_numeric_apply(self, [node2sv[l], r.op.val])
        # same as previous but swapped
        elif r in node2sv and isinstance(l.op, Constant):
            out = py_numeric_apply(self, [l.op.val, node2sv[r]])
        elif self.opname == "*":
            if l in node2sv and node2sv[l] == 1: out = r
            if l in node2sv and node2sv[l] == -1: out = -r
            if r in node2sv and node2sv[r] == 1: out = l
            if r in node2sv and node2sv[r] == -1: out = -l
        elif self.opname == "+":
            if l in node2sv and node2sv[l] == 0: out = r
            if r in node2sv and node2sv[r] == 0: out = l

        if out is not None:
            outtyp = self.typ_apply(parents)
            out = cgt.cast(out, outtyp.dtype)
            if out.ndim==0 and outtyp.ndim>0:
                ind4shape = 1 if self.scalar_mask[0] else 0
                outshape = analysis["node2shape"][parents[ind4shape]]
                out = cgt.fill(out, outshape)

        return out

    def pullback(self, (x, y), z, gz): #pylint: disable=W0613
        gin = BINARY_INFO[self.opname].gradexpr(x, y, z, gz)
        return [cgt.sum(gv) if (v.ndim==0 and gv.ndim > 0) else gv for (v,gv) in utils.safezip([x,y],gin)]
    def shp_apply(self, inputs):
        ind4shape = 1 if self.scalar_mask[0] else 0
        return cgt.shape(inputs[ind4shape])
    def typ_apply(self, inputs):
        assert ((inputs[0].ndim==0) == self.scalar_mask[0]) and ((inputs[1].ndim==0) == self.scalar_mask[1])
        if self.scalar_mask==(False,False):
            assert inputs[0].ndim == inputs[1].ndim
            assertequaln(cgt.shape(inputs[0]),cgt.shape(inputs[1]),"shape mismatch at elementwise binary operation")
        typeinfo = BINARY_INFO[self.opname].typeinfo
        if typeinfo == 'p':
            out_dtype = _promote(inputs[0].dtype, inputs[1].dtype)
        elif typeinfo == 'f':
            out_dtype = cgt.floatX
        else:
            out_dtype = typeinfo
        ind4shape = 1 if self.scalar_mask[0] else 0
        return TensorType(out_dtype, inputs[ind4shape].ndim)
    def get_py_impl(self):
        def f(reads, write):
            x,y = reads
            if self.scalar_mask==(False,False):
                if x.shape != y.shape:
                    raise RuntimeError("mismatched shapes %s %s. Note that implicit broadcasting isn't allowed. Use the broadcast(...) function"%(x.shape, y.shape))
            self.info.pyfunc(x,y, out=write)
        return PyImpl(inplace_func=f)
    def get_c_impl(self, inputs):
        typ2 = self.typ_apply(inputs)
        npdtype0 = inputs[0].dtype
        npdtype1 = inputs[1].dtype
        npdtype2 = typ2.dtype
        ind4shape = 1 if self.scalar_mask[0] else 0
        index0 = "0" if self.scalar_mask[0] else "i"
        index1 = "0" if self.scalar_mask[1] else "i"
        code = r"""
static inline %(cdtype2)s scalar_CGT_FUNCNAME(%(cdtype0)s x, %(cdtype1)s y) {return %(cexpr)s;}
extern "C" void $function(void* cldata, cgtArray** reads, cgtArray* write) {
    int s = reads[%(ind4shape)s]->size();
    %(cdtype0)s* in0 = (%(cdtype0)s*)reads[0]->data();
    %(cdtype1)s* in1 = (%(cdtype1)s*)reads[1]->data();
    %(cdtype2)s* out = (%(cdtype2)s*)write->data();
    cgt_check(write->size() == s, "Shape error in elementwise binary operation. You might be missing a call to cgt.broadcast(...)");
    for (int i=0; i < s; ++i) {
        out[i] = scalar_CGT_FUNCNAME(in0[%(index0)s], in1[%(index1)s]);
    }
}
"""%dict(cdtype0=np2c[npdtype0],cdtype1=np2c[npdtype1],cdtype2=np2c[npdtype2],
    cexpr=self.info.cexpr, index0=index0, index1=index1, ind4shape=ind4shape) 
        return CImpl(code=code, includes=["cgt_common.h", "math.h"])

    def get_cuda_impl(self, inputs):
        print "CALLED"
        typ2 = self.typ_apply(inputs)
        npdtype0 = inputs[0].dtype
        npdtype1 = inputs[1].dtype
        npdtype2 = typ2.dtype
<<<<<<< HEAD
        ind4shape = 1 if self.scalar_mask[0] else 0
        index0 = "0" if self.scalar_mask[0] else "i"
        index1 = "0" if self.scalar_mask[1] else "i"
        code = """
__forceinline__ __device__ %(cdtype2)s CGT_FUNCNAME(%(cdtype0)s x, %(cdtype1)s y) {return %(cexpr)s;}
__global__ void CGT_FUNCNAME_kernel(const size_t n, const %(cdtype0)s* x, const %(cdtype1)s* y, %(cdtype2)s* z) { \
=======
        return """
__forceinline__ __device__ %(cdtype2)s $function(%(cdtype0)s x, %(cdtype1)s) {return %(cexpr)s;}
__global__ void CGT_FUNCNAME_kernel(const size_t n, const %(cdtype0)s* x, %(cdtype1)s* y, %(cdtype2)s z) { \
>>>>>>> c8a1e386
  CUDA_KERNEL_LOOP(i, n) {
    z[i] = $function(x[%(index0)s], y[%(index1)s]);
  }
}
<<<<<<< HEAD
extern "C" void CGT_FUNCNAME(void* cldata, cgtArray** reads, cgtArray* write) {
    size_t n = reads[%(ind4shape)s]->size();
=======
extern "C" void $function(void* cldata, cgtArray** reads, cgtArray* write) {
    size_t n = reads[1]->size();
>>>>>>> c8a1e386
    int num_blocks,num_threads;
    cgt_get_bt(n, &num_blocks, &num_threads);
    CGT_FUNCNAME_kernel<<<num_blocks, num_threads>>>(n, (%(cdtype0)s*)reads[0]->data(), (%(cdtype1)s*)reads[1]->data(), (%(cdtype2)s*)write->data());
}
"""%dict(cdtype0=np2c[npdtype0],cdtype1=np2c[npdtype1],cdtype2=np2c[npdtype2],
    cexpr=self.info.cexpr,index0=index0,index1=index1,ind4shape=ind4shape) 
        return CUDAImpl(code)

def elwise_binary(opname, x, y):
    (x, y) = map(as_node, (x, y))
    scalar_mask = ((x.ndim == 0), (y.ndim == 0))
    op = ElwiseBinary(opname, scalar_mask)
    if (scalar_mask == (False, False)):
        assert (x.ndim == y.ndim)
    return Result(op, [x, y])

# Shape manip
# ----------------------------------------------------------------

class Size(Op):
    """
    Return an element of the shape of a tensor
    """
    call_type = "valret"
    def __init__(self, axis):
        self.axis = axis
    def get_diff(self, _):
        return [False]
    def __str__(self):
        return "size{%i}"%self.axis
    def get_py_impl(self):
        def f(reads):
            return np.array(reads[0].shape[self.axis])
        return PyImpl(valret_func=f)
    def pullback(self, inputs, output, goutput):
        raise NonDifferentiable
    def shp_apply(self, _inputs):
        return []
    def typ_apply(self, _inputs):
        return TensorType('i8',0)
    def get_replacement(self, inputs, _analysis):
        x = inputs[0]
        if x.is_input():
            fixed_shape = x.get_fixed_shape()
            if fixed_shape[self.axis] is not None:
                return cgt.constant(fixed_shape[self.axis])
    def get_closure(self, inputs):
        return [("ax",ctypes.c_int,self.axis)]
    def get_c_impl(self, _):
        code = r"""
extern "C" cgtArray* $function(void* cl0, cgtArray** reads) {
$closure* cl = ($closure*)cl0;
    cgtArray* in = reads[0];
    cgtArray* out = new cgtArray(0, NULL, cgt_i8, cgtCPU);
    ((long*)out->data())[0] = in->shape()[cl->ax];
    return out;
}"""
        return CImpl(code)

class Reshape(Op):
    call_type = "valret"
    def get_diff(self, num_inputs):
        return [True] + [False]*(num_inputs-1)
    def get_py_impl(self):
        def f(reads):
            return reads[0].reshape(reads[1:])
        return PyImpl(valret_func=f)
    def pullback(self, inputs, _out, gout):
        return [cgt.reshape(gout, cgt.shape(inputs[0]))] + [None]*(len(inputs)-1)
    def shp_apply(self, inputs):
        return inputs[1:]
    def typ_apply(self, inputs):
        return TensorType(inputs[0].dtype, len(inputs)-1)
    def get_closure(self, parents):
        return [("ndim", ctypes.c_int,len(parents)-1)]
    def get_c_impl(self, _):
        code = r"""
extern "C" cgtArray* $function($closure* cldata, cgtArray** reads) {
    cgtArray* in = reads[0];
    size_t* newshape = new size_t[cldata->ndim];
    for (int i=0; i < cldata->ndim; ++i) newshape[i] = static_cast<size_t*>(reads[i+1]->data())[0];
    cgtArray* out = new cgtArray(cldata->ndim, newshape, in->dtype(), in->devtype(), in->data(), false);
    return out;
}
"""
        return CImpl(code)

class Concatenate(Op):
    call_type = "valret"
    def __init__(self, axis):
        self.axis = axis
    def get_diff(self, num_inputs):
        return [True]*num_inputs
    def get_py_impl(self):
        def f(reads): return np.concatenate(reads,axis=self.axis)
        return PyImpl(valret_func=f)
    def pullback(self, inputs, _output, gout):
        start = 0
        out = []
        for x in inputs:
            end = start + cgt.size(x, self.axis)
            out.append(Result(GetSli(self.axis), [gout, start,end, 1]))
            start = end
        return out
    def shp_apply(self, inputs):
        out = cgt.shape(inputs[0])
        out[self.axis] = cgt.add_multi([cgt.size(x,self.axis) for x in inputs])
        return out
    def typ_apply(self, inputs):
        return TensorType(_promote_multi([x.dtype for x in inputs]), inputs[0].ndim)

class Stack(Op):
    def get_diff(self, num_inputs):
        return [True for _ in xrange(num_inputs)]
    def get_numeric_py(self):
        raise RuntimeError # move to get_*_impl
        def fn(*vals):
            return np.array(vals)
        return fn
    def pullback(self, inputs, output, goutput):
        return [goutput[i] for i in xrange(len(inputs))]
    def shp_apply(self, inputs):
        return [cgt.constant(len(inputs))] + cgt.shape(inputs[0])
    def typ_apply(self, inputs):
        assert utils.allsame([x.get_type() for x in inputs])
        return TensorType(inputs[0].dtype, inputs[0].ndim+1)

class Repeat(Op):
    def __init__(self, axes):
        self.axes = axes
    def get_diff(self, num_inputs):
        return [True] + [False for _ in xrange(num_inputs-1)]
    def get_py_impl(self):
        def f(reads, write):
            arr = reads[0]
            numreps = reads[1:]
            shp = arr.shape
            assert all(shp[i] == 1 for i in self.axes)
            for (ax,numrep) in utils.safezip(self.axes, numreps):
                arr = np.repeat(arr, numrep, ax)
            np.copyto(write, arr)
        return PyImpl(inplace_func=f)
    def get_c_impl(self, inputs):
        x = inputs[0]
        openloops = " ".join(["for (int i%(ax)s=0; i%(ax)s < write->shape()[%(ax)s]; ++i%(ax)s) {"%dict(ax=ax) for ax in xrange(x.ndim)])
        closeloops = "}"*x.ndim
        outidxexpr = ",".join(["i%(ax)s"%dict(ax=ax) for ax in xrange(x.ndim)])
        inidxexpr = ",".join(["0" if ax in self.axes else "i%(ax)s"%dict(ax=ax) for ax in xrange(x.ndim)])
        code = r"""
extern "C" void $function(void* cldata, cgtArray** reads, cgtArray* write) {
    cgtArray *read=reads[0];
    %(openloops)s
        write->at<%(cdtype)s>(%(outidxexpr)s) = read->at<%(cdtype)s>(%(inidxexpr)s);
    %(closeloops)s
}
"""%dict(openloops=openloops, outidxexpr=outidxexpr, inidxexpr=inidxexpr, closeloops=closeloops,
    cdtype=np2c[inputs[0].dtype])
        return CImpl(code)
    def get_replacement(self, parents, analysis):
        if parents[0] in analysis["node2sv"]:
            value = analysis["node2sv"][parents[0]]
            shp = self.shp_apply(parents)
            return Result(Fill(value), shp)
    def pullback(self, inputs, output, goutput):
        return [cgt.sum(goutput, self.axes, keepdims=True)] + [None]*(len(inputs)-1)
    def shp_apply(self, inputs):
        out = cgt.shape(inputs[0])
        for (ax,rep) in utils.safezip(self.axes, inputs[1:]):
            out[ax] = rep
        return out
    def typ_apply(self, inputs):
        assert all(x.dtype == "i8" for x in inputs[1:])
        return inputs[0].get_type()

class Transpose(Op):
    def __init__(self, axes):
        self.axes = axes
    def get_diff(self, _):
        return [True]
    def get_py_impl(self):
        def f(reads, write):
            np.copyto(write, reads[0].transpose(self.axes))
        return PyImpl(inplace_func=f)
    def pullback(self, inputs, output, goutput):
        return [cgt.transpose(goutput, utils.invert_perm(self.axes))]
    def shp_apply(self, inputs):
        inshape = cgt.shape(inputs[0])
        return [inshape[ax] for ax in self.axes]
    def typ_apply(self, inputs):
        return inputs[0].get_type()
    def get_c_impl(self, inputs):
        x = inputs[0]
        d = {}
        d["openloops"] = " ".join(["for (int i%(ax)s=0; i%(ax)s < write->shape()[%(ax)s]; ++i%(ax)s) {"%dict(ax=ax) for ax in xrange(x.ndim)])
        d["closeloops"] = "}"*x.ndim
        d["outidxexpr"] = " + ".join(["i%i * write->stride(%i)"%(i,i) for i in xrange(x.ndim)])
        d["inidxexpr"] = " + ".join(["i%i * read->stride(%i)"%(i,ax) for (i,ax) in enumerate(self.axes)])
        d["cdtype"] = np2c[x.dtype]
        code = r"""
extern "C" void $function(void* cldata, cgtArray** reads, cgtArray* write) {
    cgtArray *read = reads[0];
    %(cdtype)s* indata = (%(cdtype)s*)read->data(), *outdata = (%(cdtype)s*)write->data();
    %(openloops)s
        outdata[%(outidxexpr)s] = indata[%(inidxexpr)s];
    %(closeloops)s
}"""%d
        return CImpl(code)

class TransportToOutputDevice(Op):
    def typ_apply(self, inputs):
        return inputs[0].get_type()
    def shp_apply(self, inputs):
        return cgt.shape(inputs[0])
    def get_py_impl(self):
        raise RuntimeError("Only CPU supported in Python mode. No Transport ops should exist.")
    def get_c_impl(self, _inputs):
        # This C code should only be run if the input and output devices differ.
        # There should never be any no-op transports.
        code = """
<<<<<<< HEAD
extern "C" void CGT_FUNCNAME(void* cldata, cgtArray** reads, cgtArray* write) {
    cgt_assert(write->devtype() != reads[0]->devtype());
    cgt_assert(write->data() != reads[0]->data());
    cgt_memcpy(write->devtype(), reads[0]->devtype(), write->data(), reads[0]->data(), reads[0]->nbytes());
=======
void $function(void* cldata, cgtArray** reads, cgtArray* write) {
    cgt_memcpy(write->devtype, reads[0]->devtype, write->data(), reads[0]->data(), reads[0]->nbytes());
>>>>>>> c8a1e386
}
"""
        return CImpl(code)

# TODO save computation by removing negative freq components
class RFFT(Op):
    def __init__(self, axes):
        self.axes = axes
    def get_diff(self, num_inputs):
        return [True] + [False]*(num_inputs-1)
    def get_py_impl(self):
        def f(reads, write):
            x = reads[0]
            shp = map(int,reads[1:])
            np.copyto(write, np.fft.fftn(x,shp,self.axes))
        return PyImpl(inplace_func=f)
    def pullback(self, inputs, _outputs, goutput):
        return cgt.real(Result(RFFT(self.axes),[goutput]+inputs[1:]))
    def shp_apply(self, inputs):
        out = cgt.shape(inputs[0])
        for (ax,sz) in utils.safezip(self.axes, inputs[1:]):
            out[ax]=sz
        return out
    def typ_apply(self, inputs):
        assert inputs[0].dtype==cgt.floatX
        return TensorType(cgt.complexX,inputs[0].ndim)

class IRFFT(Op):
    def __init__(self, axes):
        self.axes = axes
    def get_diff(self, _):
        return [True]
    def get_py_impl(self):
        def f(reads, write):
            x = reads[0]
            shp = map(int,reads[1:])
            slis = [slice(0,None) for _ in xrange(x.ndim)]
            for (ax,s) in zip(self.axes,shp): slis[ax] = slice(0, s)
            np.copyto(write, np.real(np.fft.ifftn(x,axes=self.axes)[slis]))
        return PyImpl(inplace_func=f)
    def pullback(self, inputs, _outputs, goutput):
        return Result(IRFFT(self.axes),[goutput]) # XXX is this right?
    def shp_apply(self, inputs):
        return cgt.shape(inputs[0])
    def typ_apply(self, inputs):
        return TensorType(cgt.floatX,inputs[0].ndim)

# Reductions
# ----------------------------------------------------------------

class Sum(Op):
    def __init__(self, axes):
        self.axes = tuple(axes)
    def get_diff(self, _):
        return [True]
    def __str__(self):
        return "sum{%s}"%(",".join(map(str,self.axes)))
    def get_py_impl(self):
        def f(reads, write):
            reads[0].sum(axis = self.axes or None, out=write, keepdims=True)
        return PyImpl(inplace_func=f)
    def pullback(self, inputs, output, goutput):
        return [Result(Repeat(self.axes), [goutput] + [cgt.size(inputs[0],ax) for ax in self.axes])]
    def shp_apply(self, inputs):
        x = inputs[0]
        s = cgt.shape(x)
        return [(cgt.constant(1) if i in self.axes else s[i]) for i in xrange(x.ndim)]
    def typ_apply(self, inputs):
        return inputs[0].get_type()
    def get_c_impl(self, inputs):
        x = inputs[0]
        openloops = " ".join(["for (int i%(ax)s=0; i%(ax)s < read->shape()[%(ax)s]; ++i%(ax)s) {"%dict(ax=ax) for ax in xrange(x.ndim)])
        closeloops = "}"*x.ndim
        outdims = [i for i in xrange(x.ndim) if i not in self.axes]
        inidxexpr = " + ".join(["i%(ax)s * read->stride(%(ax)s)"%dict(ax=ax) for ax in xrange(x.ndim)])
        outidxexpr = " + ".join(["i%(ax)s * write->stride(%(ax)s)"%dict(ax=ax) for ax in outdims])\
            if len(outdims)>0 else "0"
        code = r"""
extern "C" void $function(void* cldata, cgtArray** reads, cgtArray* write) {
    cgtArray *read=reads[0];
    memset(write->data(), 0, write->nbytes());
    %(openloops)s
        ((%(cdtype)s*)write->data())[%(outidxexpr)s] += ((%(cdtype)s*)read->data())[%(inidxexpr)s];
    %(closeloops)s
}
"""%dict(openloops=openloops, outidxexpr=outidxexpr, inidxexpr=inidxexpr, closeloops=closeloops,
    cdtype=np2c[inputs[0].dtype])
        return CImpl(code, includes=["string.h"])

class Max(Op):
    def __init__(self, axes):
        self.axes = tuple(axes)
    def get_diff(self, _):
        return [True]
    def __str__(self):
        return "max{%s}"%(",".join(map(str,self.axes)))
    def get_py_impl(self):
        def f(reads, write):
            reads[0].max(axis=self.axes or None,keepdims=True, out=write)
        return PyImpl(inplace_func=f)
    def pullback(self, inputs, output, goutput):
        x = inputs[0]
        inputpat = "x"*x.ndim
        singpat = "".join(["1" if i in self.axes else "x" for i in xrange(x.ndim)])
        bcpat = singpat+","+inputpat
        return [cgt.broadcast("*", goutput, cgt.broadcast("==", output, x, bcpat), bcpat)]
        # XXX doesn't deal well with corner case
    def shp_apply(self, inputs):
        x = inputs[0]
        s = cgt.shape(x)
        return [(cgt.constant(1) if i in self.axes else s[i]) for i in xrange(x.ndim)]
    def typ_apply(self, inputs):
        return inputs[0].get_type()

class Argmax(Op):
    def __init__(self, axis):
        self.axis = axis
    def get_diff(self, _):
        return [False]
    def __str__(self):
        return "argmax{%s}"%self.axis
    def get_py_impl(self):
        def f(reads, write):
            write.flat[:] = reads[0].argmax(axis=self.axis)
        return PyImpl(inplace_func=f)
    def shp_apply(self, inputs):
        x = inputs[0]
        s = cgt.shape(x)
        return [(cgt.constant(1) if i == self.axis else s[i]) for i in xrange(x.ndim)]
    def typ_apply(self, inputs):
        return TensorType('i8', inputs[0].ndim)

# TODO consider reducing code duplication for e.g. shp_apply

# Casting / data movement
# ----------------------------------------------------------------

# class Copy(Op):
#     pass # TODO

# Slicing
# ----------------------------------------------------------------

class GetSli(Op):
    call_type = "valret"
    def __init__(self, axis):
        self.axis = axis
    def get_diff(self, _):
        return [True,False,False,False]
    def get_py_impl(self):
        def f(reads):
            x,start,stop,step=reads
            slices = [slice(None,None,None) for _ in xrange(x.ndim)]
            slices[self.axis] = slice(start,stop,step)
            if step < 0:
                raise NotImplementedError
            return x[slices]
        return PyImpl(valret_func=f)
    def pullback(self, inputs, output, goutput):
        ginput = cgt.zeros_like(inputs[0])
        return [Result(IncSli(self.axis), [ginput] + inputs[1:] + [goutput])] + [None]*3
    def shp_apply(self, inputs):
        arr, start, stop, step = inputs
        s = cgt.shape(arr) #pylint: disable=W0621
        newshape = copy.copy(s)
        newshape[self.axis] = cgt.ceil_divide(stop - start, step)
        return newshape
    def typ_apply(self, inputs):
        assert inputs[1].dtype == inputs[2].dtype == inputs[3].dtype == 'i8'
        return inputs[0].get_type()
    def get_c_impl(self, inputs):
        raise MethodNotDefined # XXXXXXXXX
        x = inputs[0]
        openloops = " ".join(["for (int i%(ax)s=0; i%(ax)s < write->shape()[%(ax)s]; i%(ax)s += %(step)s) {"%dict(ax=ax, step="step" if ax==self.axis else "1") for ax in xrange(x.ndim)])
        closeloops = "}"*x.ndim
        inidxexpr =  " + ".join([("(start+i%i*step)"%ax if ax==self.axis else "i%i"%ax) + "*in->stride(%i)"%ax for ax in xrange(x.ndim)])
        outidxexpr = " + ".join(["i%i"%ax + "*write->stride(%i)"%ax for ax in xrange(x.ndim)])
        code = r"""
extern "C" void $function(void* cldata, cgtArray** reads, cgtArray* write) {
    cgtArray *in=reads[0];
    long start = ((long*)reads[1]->data())[0];
    //long stop = ((long*)reads[2]->data())[0];
    long step = ((long*)reads[3]->data())[0];
    %(openloops)s
        ((%(cdtype)s*)write->data())[%(outidxexpr)s] = ((%(cdtype)s*)in->data())[%(inidxexpr)s];
    %(closeloops)s
}
"""%dict(openloops=openloops, outidxexpr=outidxexpr, inidxexpr=inidxexpr, closeloops=closeloops,
    cdtype=np2c[inputs[0].dtype])
        return CImpl(code)

class IncSli(Op):
    writes_to_input = 0
    def __init__(self, axis):
        self.axis = axis
    def get_diff(self, _):
        return [True,False,True,True]
    def get_py_impl(self):
        def f(reads, write):
            x, start, stop, step, y=reads
            slices = [slice(None,None,None) for _ in xrange(x.ndim)]
            slices[self.axis] = slice(start,stop,step)
            write[slices] += y # XXX check that it's incremental
        return PyImpl(inplace_func=f)
    def pullback(self, inputs, output, goutput):
        _x, start, stop, step, _y = inputs
        gx = goutput
        gy = Result(GetSli(self.axis), [goutput, start, stop, step])        
        return [gx, None, None, None, gy]
    def shp_apply(self, inputs):
        return cgt.shape(inputs[0])
    def typ_apply(self, inputs):
        return inputs[0].get_type()
    def get_c_impl(self, inputs):
        x = inputs[0]
        openloops = " ".join(
            ["for (int i%(ax)s=0; i%(ax)s < inc->shape()[%(ax)s]; ++i%(ax)s) {"%dict(ax=ax) for ax in xrange(x.ndim)])
        closeloops = "}"*x.ndim
        incidxexpr =  " + ".join(["i%i"%ax + "*inc->stride(%i)"%ax for ax in xrange(x.ndim)])
        outidxexpr = " + ".join([("i%i*step+start"%ax if ax == self.axis else "i%i"%ax) + "*out->stride(%i)"%ax for ax in xrange(x.ndim)])
        code = r"""
extern "C" void $function(void* cldata, cgtArray** reads, cgtArray* write) {
    cgtArray *in=reads[0], *inc = reads[4], *out=write;
    long start = ((long*)reads[1]->data())[0];
    //long stop = ((long*)reads[2]->data())[0];
    long step = ((long*)reads[3]->data())[0];
    cgt_assert(in->size() == out->size());
    if (out->data() != in->data()) cgt_memcpy(cgtCPU, cgtCPU, out, in, out->nbytes());
    %(openloops)s
        ((%(cdtype)s*)out->data())[%(outidxexpr)s] += ((%(cdtype)s*)inc->data())[%(incidxexpr)s];
    %(closeloops)s
}
"""%dict(openloops=openloops, outidxexpr=outidxexpr, closeloops=closeloops,
    cdtype=np2c[inputs[0].dtype], incidxexpr=incidxexpr)
        return CImpl(code)

class GetFlatIndices(Op):
    def get_diff(self, _):
        return [True,False]
    def get_py_impl(self):
        def f(reads, write):
            np.copyto(write, reads[0].flat[reads[1]])
        return PyImpl(inplace_func=f)
    def pullback(self, inputs, output, goutput):
        x,inds = inputs
        ginput = cgt.zeros_like(x)
        return [Result(IncFlatIndices(), [ginput, inds, goutput]), None]
    def shp_apply(self, inputs):
        return cgt.shape(inputs[1])
    def typ_apply(self, inputs):
        assert inputs[1].ndim == 1 and dtype_kind(inputs[1].dtype) == 'i'
        return TensorType(inputs[0].dtype,1)


class IncFlatIndices(Op):
    writes_to_input = 0
    def get_diff(self, _):
        return [True,False,True]
    def get_py_impl(self):
        def f(reads, write):
            x,inds,y = reads
            write.flat[inds] += y # XXX
        return PyImpl(inplace_func=f)
    def shp_apply(self, inputs):
        return cgt.shape(inputs[0])
    def typ_apply(self, inputs):
        return inputs[0].get_type()


class Flip(Op):
    def __init__(self, axes):
        self.axes = axes
    def get_diff(self, _):
        return [True]
    def get_py_impl(self):
        def f(reads, write):
            x = reads[0]
            slices = [slice(0,None,None) for _ in xrange(x.ndim)]
            for ax in self.axes: slices[ax] = slice(None,None,-1)
            np.copyto(write, x[slices])
        return PyImpl(inplace_func=f)
    def pullback(self, inputs, output, goutput):
        return [cgt.flip(goutput, self.axes)]
    def shp_apply(self, inputs):
        return cgt.shape(inputs[0])
    def typ_apply(self, inputs):
        return inputs[0].typ
    def get_c_impl(self, inputs):
        x = inputs[0]
        openloops = " ".join(["for (int i%(ax)s=0; i%(ax)s < shape[%(ax)s]; ++i%(ax)s) {"%dict(ax=ax) for ax in xrange(x.ndim)])
        closeloops = "}"*x.ndim
        inidxexpr =  ",".join(["i%i"%ax for ax in xrange(x.ndim)])
        outidxexpr =  ",".join([("shape[%(ax)s] - 1 - i%(ax)s" if ax in self.axes else "i%(ax)s")%dict(ax=ax) for ax in xrange(x.ndim)])
        code = r"""
extern "C" void $function(void* cldata, cgtArray** reads, cgtArray* write) {
    cgtArray *in=reads[0], *out=write;
    cgt_assert(in->size() == out->size());
    const size_t* shape = in->shape();
    %(openloops)s
        out->at<%(cdtype)s>(%(outidxexpr)s) = in->at<%(cdtype)s>(%(inidxexpr)s);
    %(closeloops)s
}
"""%dict(openloops=openloops, outidxexpr=outidxexpr, closeloops=closeloops, 
    inidxexpr=inidxexpr, cdtype=np2c[inputs[0].dtype])
        return CImpl(code)



# Linalg
# ----------------------------------------------------------------


class Mul21(Op):
    c_extra_includes = ["cblas.h"]
    def __init__(self, tA):
        self.tA = tA
    def get_py_impl(self):
        def f(reads, write):
            x,y = reads
            if self.tA: x = x.T
            x.dot(y, out=write)
        return PyImpl(inplace_func=f)
    def get_replacement(self, inputs, analysis):
        if inputs[1] in analysis["node2sv"]:
            return cgt.sum(inputs[0],0 if self.tA else 1) * analysis["node2sv"][inputs[1]]
    def pullback(self, inputs, _output, goutput):
        return [cgt.outer(goutput,inputs[1]), Result(Mul21(not self.tA), [inputs[0],goutput])]
    def shp_apply(self, inputs):
        assertequal1(cgt.size(inputs[0],0 if self.tA else 1),cgt.size(inputs[1],0),
            "shape mismatch at matrix-vector multiplication")         
        return [cgt.size(inputs[0], 1 if self.tA else 0)]
    def typ_apply(self, inputs):
        return TensorType(inputs[0].dtype, 1)
    def get_expr(self, (xexpr,yexpr)):        
        return u"%s%s \u00D7 %s"%(xexpr, u"\u1d57" if self.tA else "", yexpr)

class Mul22(Op):
    def __init__(self, tA, tB):
        self.tA = tA
        self.tB = tB
    def get_py_impl(self):
        def f(reads, write):
            x,y = reads
            if self.tA: x = x.T
            if self.tB: y = y.T
            x.dot(y, out=write)
        return PyImpl(inplace_func=f)
    def pullback(self, inputs, output, goutput):
        return [Result(Mul22(False, not self.tB), [goutput, inputs[1]]),
                Result(Mul22(not self.tA, False), [inputs[0], goutput])]
    def shp_apply(self, inputs):
        return [cgt.size(inputs[0], 1 if self.tA else 0),cgt.size(inputs[1],0 if self.tB else 1)]
    def typ_apply(self, inputs):
        assertequal1(cgt.size(inputs[0],0 if self.tA else 1),cgt.size(inputs[1],1 if self.tB else 0), 
            "shape mismatch at matrix-matrix multiplication")         
        assert inputs[0].dtype==cgt.floatX and inputs[1].dtype==cgt.floatX
        return inputs[0].get_type()
    def get_closure(self, inputs):
        return [("tA",ctypes.c_bool, self.tA), ("tB",ctypes.c_bool, self.tB)]
    def c_name(self, npdtype):
        raise RuntimeError # move to get_c_impl
        return "mul22_%s"%(npdtype)
    # best gemm docs: https://software.intel.com/en-us/node/520775
    def get_c_impl(self, inputs):
        npdtype = inputs[0].dtype
        try:
            letter = {"f4":"s","f8":"d","c8":"c","c16":"z"}[npdtype]
        except KeyError:
            raise MethodNotDefined("Dtype %s not supported by this BLAS. Falling back to numpy"%npdtype)
        code = """
extern "C" void $function($closure* cl, cgtArray** AB, cgtArray* C) {
    cgtArray *A=AB[0], *B=AB[1];
    int lda = A->shape()[1], ldb = B->shape()[1], ldc = C->shape()[1];
    int M = C->shape()[0];
    int N = C->shape()[1];
    int K = A->shape()[cl->tA ? 0 : 1];
    const %(cdtype)s alpha=1, beta=0;
  cblas_%(letter)sgemm(CblasRowMajor, (CBLAS_TRANSPOSE)(cl->tA + 111), (CBLAS_TRANSPOSE)(cl->tB + 111), M, N, K, alpha, (%(cdtype)s*)A->data(), lda, (%(cdtype)s*)B->data(),
      ldb, beta, (%(cdtype)s*)C->data(), ldc);
}
"""%dict(letter=letter, cdtype = np2c[npdtype])
        return CImpl(code, includes=["cblas.h"], link_flags="-lblas")

class BatchedMul22(Op):
    def __init__(self, tA, tB):
        self.tA = tA
        self.tB = tB
    def get_py_impl(self):
        def f((x,y), z):
            for (xmat, ymat, zmat) in zip(x,y, z):
                if self.tA: xmat = xmat.T
                if self.tB: ymat = ymat.T            
                xmat.dot(ymat, out=zmat)
        return PyImpl(inplace_func=f)
    def pullback(self, inputs, output, goutput):
        return [Result(BatchedMul22(False, not self.tB), [goutput, inputs[1]]),
                Result(BatchedMul22(not self.tA, False), [inputs[0], goutput])]
    def shp_apply(self, inputs):
        return [cgt.size(inputs[0],0), cgt.size(inputs[0], 2 if self.tA else 1),cgt.size(inputs[1],1 if self.tB else 2)]
    def typ_apply(self, inputs):
        # assert inputs[0].dtype==cgt.floatX and inputs[1].dtype==cgt.floatX
        return inputs[0].get_type()

class Outer(Op):
    def get_py_impl(self):
        def f(reads, write):
            np.outer(reads[0], reads[1], out=write)
        return PyImpl(inplace_func=f)
    def pullback(self, inputs, _output, goutput):
        return [goutput.dot(inputs[0]), inputs[1].dot(goutput)]
    def shp_apply(self, inputs):
        return [cgt.size(inputs[0],0), cgt.size(inputs[1],0)]
    def typ_apply(self, _inputs):
        return TensorType(cgt.floatX, 2)



# BLAS 1
# ----------------------------------------------------------------

class Dot(Op):
    call_type = "valret"
    def get_py_impl(self):
        def f(reads):
            return np.dot(reads[0], reads[1])
        return PyImpl(valret_func=f)
    def pullback(self, inputs, _output, goutput):
        x, y = inputs
        return [y*goutput, x*goutput]
    def shp_apply(self, _inputs):
        return []
    def typ_apply(self, _inputs):
        return TensorType(cgt.floatX, 0)

# Composition
# ----------------------------------------------------------------

class Composition(Op):
    call_type = "valret"
    def __init__(self, inputs, outputs):
        self._inputs = inputs
        self._outputs = outputs
        analysis = analyze(outputs)
        node2shape = analysis["node2shape"]
        self._shp = tuple(node2shape[x] for x in outputs)
        assert [x.is_input() for x in inputs]
        self._nodes = list(topsorted(outputs))

        dio = set(differentiably_influences(outputs))
        wrt = [x for x in inputs if x in dio]

        self._goutput = [Argument(x.get_type()) for x in outputs]
        gwrt = pullback(self._outputs, self._goutput, wrt)
        
        wrtidx = 0
        self._gin = []
        for x in inputs:
            if x in dio:
                self._gin.append(gwrt[wrtidx])
                wrtidx += 1
            self._gin.append(None)

        self._diff = [node in dio for node in self._inputs]
        self._out_typs = [x.get_type() for x in outputs]

    def get_diff(self, _):
        return self._diff
    def get_py_impl(self):
        from . import execution # XXX
        f = execution.function(self._inputs, self._outputs)
        def py_impl(num_inputs):
            return tuple(f(num_inputs))
        return PyImpl(valret_func=py_impl)
    def pullback(self, inputs, output, goutput):
        # repl = {}
        # repl.update(utils.safezip(self._inputs, inputs))
        # repl.update(utils.safezip(self._outputs, output))
        # repl.update(utils.safezip(self._goutput, goutput))
        # return clone(self._gin, replace=repl)
        gwrt = pullback([output], [goutput], inputs)
    def shp_apply(self, inputs):
        out = clone(self._shp, replace=dict(utils.safezip(self._inputs, inputs)))
        return out
    def typ_apply(self, inputs):
        assert [x.get_type() for x in inputs] == [x.get_type() for x in self._inputs]
        return TupleType(*self._out_typs)
    @property
    def n_out(self):
        return len(self._outputs)
    def shapes(self):
        return self._shp
    def expand(self, inputs):
        return clone(self._outputs, replace=dict(utils.safezip(self._inputs, inputs)))
    def get_nodes(self):
        return self._nodes

class TupleIndex(Op):
    call_type="valret"
    def __init__(self, idx):
        self.idx = idx
    def get_py_impl(self):
        def f(reads):
            return reads[0][self.idx]
        return PyImpl(valret_func=f)
    def shp_apply(self, inputs):
        return cgt.shape(inputs[0])[self.idx]
    def typ_apply(self, inputs):
        intype = inputs[0].get_type()
        assert isinstance(intype, TupleType)
        return inputs[0].get_type()[self.idx]

class MakeTuple(Op):
    call_type="valret"
    def get_py_impl(self):
        def f(inputs):
            return tuple(inputs)
        return PyImpl(valret_func=f)
    def shp_apply(self, inputs):
        return tuple(cgt.shape(x) for x in inputs)
    def typ_apply(self, inputs):
        return TupleType(*(x.get_type() for x in inputs))
    
def unpack(tup):
    return [Result(TupleIndex(i),[tup]) for i in xrange(len(tup.get_type()))]

# Assertion and debug operations
# ----------------------------------------------------------------
class Assertion(Op):
    """
    Assertion gets evaluated when the graph is executed, and it prints out a stack trace on failure
    """
    def __init__(self, msg):
        self.stack = traceback.extract_stack()[:-2]
        self.msg = msg
    def typ_apply(self, inputs):
        x, = inputs
        assert x.ndim==0 and x.dtype=='i1'
        return TensorType('i8',0)
    def shp_apply(self, _):
        return []
    def get_py_impl(self):
        def f(reads, write):
            x = reads[0]
            if not x.item():
                self.display_error()
        return PyImpl(inplace_func=f)
    def display_error(self):
        print "Stack trace at failed assertion:"
        print "**************************"        
        traceback.print_list(self.stack)
        print "**************************"        
        raise AssertionError("Assertion failed. Message: %s. Above, you can find the stack trace of the failed node"%self.msg)

class DebugFunc(Op):
    """
    Call a function when the graph is executed
    """
    def __init__(self, yourfunc):
        self.yourfunc = yourfunc
    def typ_apply(self, _):
        return TensorType('i8',0)
    def shp_apply(self, _):
        return []
    def get_py_impl(self):
        def f(reads, write):
            def fn(*reads):
                self.yourfunc(*reads)
        return PyImpl(inplace_func=f)

def assert_(x,msg=None):
    dbgnode = Result(Assertion(msg or "(empty)"), [x])
    print "assertion", CACHER.simplify1(dbgnode)
    # add_debug_node(dbgnode)

def dbg_call(yourfunc, *args):
    add_debug_node(Result(DebugFunc(yourfunc), list(args)))

def add_debug_node(x):
    if debug_context.global_context is not None:
        debug_context.global_context.nodes.append(x)

class debug_context(object):
    global_context = None # TODO: what is this?
    def __init__(self):
        self.nodes = []
    def __enter__(self):
        assert debug_context.global_context is None, "can only be in one debug context at a time"
        debug_context.global_context = self
        return self
    def __exit__(self, *_args):
        debug_context.global_context = None


# ================================================================
# Funcs wrapping ops (numpy-like)
# ================================================================

# ================================================================
# Graph Optimization
# ================================================================

def analyze(outputs):
    with disable_cacher():
        analysis = init_analysis()
        for node in topsorted(outputs):
            do_analysis(node, analysis)
        return analysis


def simplify_and_analyze(outputs):
    assert isinstance(outputs, list)
    analysis = init_analysis()
    repl = {}
    for output in outputs: update_simplify_map(output, analysis, repl)
    return [repl[node] for node in outputs], analysis

def process_top_stack_item_and_maybe_get_replacement(stack, analysis, repl): #pylint: disable=W0621
    """
    Helper function for update_simplify_map, which performs an update to the 
    stack, which stores the state of the simplification computation.
    
    Suppose the top element of the stack is `(orig, node)`, where `orig` is
    the original node and `node` is simpler than `orig` but not fully simplified.
    We can only guarantee that `node` is fully simplified after all of its parents are in the
    map `repl`.

    This function iterates over the parents of `node` and looks for one that is not in `repl`
    If we find one, called `par`, put `(orig, node)` back on the stack and `(par, par)` on top of it, and return.

    If all of the parents are already in `repl`, then we can try to compute a newly simplified version of `orig`.

    """
    (orig,node) = stack.pop()
    if node.is_input():
        return (orig,node)
    else:
        for par in node.parents: 
            if par not in repl:
                stack.append((orig,node))
                stack.append((par,par))
                return
        newparents = [repl[p] for p in node.parents]
        newnode = Result(node.op, newparents, typ=node.get_type())
        newnewnode = maybe_replace(newnode, analysis, repl)
        if newnewnode is None:
            return (orig,newnode)
        else:
            assert newnewnode.get_type() == orig.get_type()
            if newnewnode in repl:
                return (orig, newnewnode)
            else:
                stack.append((orig, newnewnode))

def update_simplify_map(node, analysis, repl):
    """
    Non-recursive version of simplification algorithm.
    Compute a fully simplified version of `node` and its ancestors
    When this function finishes, `repl[node]` is the simplified version of `node`,
    and repl[anc] is the simplified version of each node `anc` which is an ancestor of `node`.
    MOreover, analysis contains 

    This algorithm is most simply described recursively, and the implementation below is
    a conversion of the recursive algorithm into a stack-based algorithm (to avoid
    stack overflows). 
    (TODO: bring back recursive version for reference)

    The stack contains pairs `(orig, replacement_candidate)`, where `orig` is a node in the original
    graph (i.e., an ancestor of `node`) and `replacement_candidate` is a simplified version of it, but
    not necessarily fully simplified. We do a depth-first search on the graph, computing for each node
    the simplified version of all its parents, then we try to simplify that node.
    One tricky aspect is that once we've simplified the parents, we might apply some identity at that node.
    If that happens, we obtain a new node with non-simplified parents, so we put that on the stack.

    """
    stack = [(node,node)] #pylint: disable=W0621
    while stack:
        # Given (orig, node) on top of the stack, we visit one un-simplified parent of node,
        # putting it on the stack if necessary. If all parents are already simplified, then we can
        # check if any replacements can be applied. If we can, we return this pair and add it to our
        # dict `repl` which stores the current replacements.
        maybe_pair = process_top_stack_item_and_maybe_get_replacement(stack, analysis, repl)
        if maybe_pair:
            (orig,node) = maybe_pair                                    #pylint: disable=W0633
            # if not node.is_input():
            #     for shpcmp in node.op.shp_apply(node.parents): 
            #         update_simplify_map(shpcmp, analysis, repl, True)
            do_analysis(node, analysis)
            repl[orig] = node
            repl[node] = node
            assert orig.ndim==node.ndim

def do_analysis(node, analysis):

    node2hash = analysis["node2hash"]
    node2shape = analysis["node2shape"]    
    node2sv = analysis["node2sv"]

    # -- HASH --
    h = node.get_hash(node2hash)
    node2hash[node] = h
    analysis["hash2node"][h] = node
    # -- SHAPE --
    if node.is_input():
        node2shape[node] = cgt.shape(node)
    elif isinstance(node.op, TupleIndex):
        node2shape[node] = node2shape[node.parents[0]][node.op.idx]
    else:
        newparents = node.parents
        node2shape[node] = node.op.shp_apply(newparents)
        # assert all([s.dtype == "i8" for s in node2shape[node]])
    assert len(node2shape[node]) == node.ndim or isinstance(node.get_type(),TupleType)
    # -- SCALAR VALUE --
    if isinstance(node, Result):
        op = node.op
        if isinstance(op, Fill):
            node2sv[node] = op.value
        elif isinstance(op, ConstantTensor) and utils.is_singleton(op.value):
            node2sv[node] = op.value.flat[0]
        elif isinstance(op, Repeat) and newparents[0] in node2sv:
            node2sv[node] = node2sv[newparents[0]]
        elif isinstance(op, (ElwiseUnary, ElwiseBinary)) and all(p in node2sv for p in newparents):
            node2sv[node] = node.op.info.pyfunc(*(node2sv[p] for p in newparents))

VERBOSE_OPTIMIZATION = False

def maybe_replace(node, analysis, repl):
    if node.is_input(): return
    if isinstance(node.op, Constant): return
    # -- CSE --
    node2hash = analysis["node2hash"]
    h = node.get_hash(node2hash)
    if h in analysis["hash2node"]:
        if VERBOSE_OPTIMIZATION: print "Did CSE"
        newnode = analysis["hash2node"][h]
        assert newnode in repl and newnode.op.__class__ == node.op.__class__
        return newnode
    parents = node.parents
    # -- CONSTANT PROP --
    # ASSUMPTION: the only type of nullary ops that we can propagate this way
    # are subclasses of Constant
    if len(parents) > 0 and all(isinstance(par.op, Constant) for par in parents):
        try:
            out = cgt.constant(py_numeric_apply(node, [p.op.value for p in parents]))
            if VERBOSE_OPTIMIZATION: print "Did constant prop on %s"%node.op
            return out
        except MethodNotDefined:
            utils.warn("Couldn't get a python impl of %s"%node.op)
    # -- SIZE --
    if isinstance(node.op, Size):
        s = analysis["node2shape"][parents[0]][node.op.axis]
        if not (isinstance(s.op, Size) and s.parents[0] == node.parents[0]): 
            if VERBOSE_OPTIMIZATION: print "Did size prop"
            return s
    # -- OP IDENTITY --
    maybe_repl = node.op.get_replacement(parents, analysis)
    if maybe_repl is not None: 
        if VERBOSE_OPTIMIZATION: print "Applied op-specific identity for %s"%node.op
        return maybe_repl

    return None

def simplify(xs):
    assert isinstance(xs, list)
    return simplify_and_analyze(xs)[0]

def simplify1(x):
    return simplify([x])[0]

def init_analysis():
    return {"node2hash":{},"hash2node":{},"node2shape":{},"node2sv":{},"repl":{}}

class AnalysisCacher(object):
    def __init__(self):
        self.analysis = init_analysis()
        self.repl = {}
    def simplify(self, xs):
        with disable_cacher(): # not actually necessary but seems reasonable
            for x in xs: self.simplify1(x)
        return [self.repl[x] for x in xs]
    def simplify1(self, x):
        assert isinstance(x, Node)
        with disable_cacher():
            update_simplify_map(x, self.analysis, self.repl)
        return self.repl[x]

CACHER = AnalysisCacher()
CACHER_ENABLED = False

class disable_cacher(object):
    def __enter__(self):
        global CACHER_ENABLED
        self.prevstate = CACHER_ENABLED
        CACHER_ENABLED = False
    def __exit__(self, *args):
        global CACHER_ENABLED
        CACHER_ENABLED = self.prevstate

def assert1(x, msg=""):
    if not CACHER_ENABLED: return
    b = CACHER.simplify1(x)
    if isinstance(b.op, Constant):
        if not b.op.value:
            raise AssertionError(msg)

def assertn(xs,msg=""):
    if not CACHER_ENABLED: return
    bs = CACHER.simplify(xs)
    if isinstance(bs.op, Constant):
        if not np.all(bs.op.val):
            raise AssertionError(msg)

def _noderepr(x):
    if isinstance(x.op, ConstantTensor):
        return x.op.value.item()
    elif isinstance(x.op, ConstantTuple):
        return x.op.value
    else:
        return "?"

def assertequal1(x,y,msg):
    if not CACHER_ENABLED: return
    x = as_node(x)
    y = as_node(y)
    simpx = CACHER.simplify1(x)
    simpy = CACHER.simplify1(y)
    if isinstance(simpx.op,Constant) and isinstance(simpy.op,Constant) and simpx.op.value != simpy.op.value:
        raise AssertionError(msg + "\nlhs: %s. rhs: %s"%(_noderepr(simpx), _noderepr(simpy)))

def assertequaln(xs,ys,msg):
    if not CACHER_ENABLED: return
    xs = map(as_node,xs)
    ys = map(as_node,ys)
    simpxs = CACHER.simplify(xs)
    simpys = CACHER.simplify(ys)
    for (x,y) in utils.safezip(simpxs,simpys):
        if isinstance(x.op,Constant) and isinstance(y.op,Constant) and x.op.value != y.op.value:
            raise AssertionError(msg + "\nlhs: %s. rhs: %s"%(tuple(map(_noderepr,simpxs)), tuple(map(_noderepr,simpys))))



# ================================================================
# Graph Traversal
# ================================================================

def topsorted(outputs):
    assert isinstance(outputs, (list,tuple))
    marks = {}
    out = []
    stack = [] #pylint: disable=W0621
    # i: node
    # jidx = number of children visited so far from that node
    # marks: state of each node, which is one of
    #   0: haven't visited
    #   1: have visited, but not done visiting children
    #   2: done visiting children
    for x in outputs:
        stack.append((x,0))
        while stack:
            (i,jidx) = stack.pop()
            if jidx == 0:
                m = marks.get(i,0)
                if m == 0:
                    marks[i] = 1
                elif m == 1:
                    raise ValueError("not a dag")
                else:
                    continue
            ps = i.parents
            if jidx == len(ps):
                marks[i] = 2
                out.append(i)
            else:
                stack.append((i,jidx+1))
                j = ps[jidx]
                stack.append((j,0))
    return out

def count_nodes(outputs):
    if isinstance(outputs, Node): outputs = [outputs]
    return len(list(topsorted(outputs)))

def clone(nodes, replace=None):
    assert isinstance(nodes, list)
    if isinstance(nodes, tuple):
        return tuple(clone(x,replace) for x in nodes)
    if replace is None: replace = {}
    else:
        assert isinstance(replace, dict)
        replace = replace.copy()
    for node in topsorted(nodes):
        if node.is_input():
            if node not in replace:
                replace[node] = node
        else:
            replace[node] = Result(node.op, [replace[p] for p in node.parents], typ=node.get_type())
    return [replace[node] for node in nodes]

def alloc_from_shp(shp, typ):
    if isinstance(shp, tuple):
        return tuple([alloc_from_shp(shpel,typel) for (shpel,typel) in utils.safezip(shp,typ)])
    else:
        return np.empty(shp,typ.dtype)

def alloc_output(node, vals):
    typ = node.get_type()
    shp = get_numeric_shape_fun(node)(vals)
    return alloc_from_shp(shp,typ)

def _flatten_lists(lis):
    out = []
    sizes = []
    for li in lis:
        out.extend(li)
        sizes.append(len(li))
    return out,sizes

def _unflatten_list(li,sizes):
    start = 0
    out = []
    for sz in sizes:
        out.append(li[start:start+sz])
        start += sz
    return out


def get_numeric_shape_fun(node):
    args = [make_argument(p.get_type()) for p in node.parents]
    # outputs = simplify(node.op.shp_apply(args))
    syshape = node.op.shp_apply(args)

    if isinstance(syshape, list):
        istuple = False
    elif isinstance(syshape, tuple):
        assert all(isinstance(elem,list) for elem in syshape)
        istuple = True
        syshape,sizes = _flatten_lists(syshape)
    else:
        raise ValueError("shape should be a list or tuple of lists. got %s"%syshape)

    singletuple = not isinstance(syshape, list)
    if singletuple: # XXX
        syshape = [cgt.make_tuple(*syshape)]
    nodes = topsorted(syshape)
    def fn(vals):
        node2val = {node:val for (node,val) in utils.safezip(args, vals)}
        for node in nodes:
            if not node.is_argument():
                node2val[node] = py_numeric_apply(node, [node2val[p] for p in node.parents])
        nushape = [node2val[node] for node in syshape]
        if istuple:
            return tuple(_unflatten_list(nushape, sizes))
        else:
            return nushape 
    return fn

def py_numeric_apply(node, vals):
    try:
        py_impl = node.op.get_py_impl()
    except MethodNotDefined:
        print 'Op %s has no Python implementation' % repr(node.op)
        raise
    if node.op.call_type == "valret":
        out = py_impl.valret_func(vals)
    else:
        out = alloc_output(node,vals)
        py_impl.inplace_func(vals, out)
    return out

class NonDifferentiable(Exception):
    pass

class Disconnected(Exception):
    pass

class Todo(Exception):
    pass

class ShapeError(Exception):
    pass

class AllocationError(Exception):
    pass

class MethodNotDefined(Exception):
    pass


def get_cgt_src_root():
    osp = os.path
    return osp.dirname(osp.dirname(osp.realpath(__file__)))

_CONFIG = None
def load_config():
    osp = os.path
    global _CONFIG
    if _CONFIG is None:
        from thirdparty.configobj import ConfigObj
        from thirdparty.validate import Validator
        rcfileloc = osp.join(osp.expanduser("~/.cgtrc"))
        specfilename = osp.join(get_cgt_src_root(), "cgtrc_spec.ini")
        _CONFIG = ConfigObj(rcfileloc, configspec=specfilename)
        val = Validator()
        test = _CONFIG.validate(val,preserve_errors=True)
        if test is not True:
            for (k,v) in test.items():
                if v is not True:
                    utils.error("%s: %s in %s"%(k,v.message,rcfileloc))
            raise ValueError
        envflags = os.getenv("CGT_FLAGS")
        if envflags:
            pairs = envflags.split(",")
            for pair in pairs:
                lhs,rhs = pair.split("=")
                assert lhs in _CONFIG
                _CONFIG[lhs] = rhs
    return _CONFIG

def modify_config(**kws):
    load_config()
    for (name,val) in kws.iteritems():
        _CONFIG[name] = val<|MERGE_RESOLUTION|>--- conflicted
+++ resolved
@@ -980,14 +980,14 @@
         info = self.info
         out_dtype = self.typ_apply(inputs).dtype
         code = r"""
-static inline %(cdtype1)s scalar_CGT_FUNCNAME(%(cdtype0)s x) {return %(cexpr)s;}
+static inline %(cdtype1)s scalar_$function(%(cdtype0)s x) {return %(cexpr)s;}
 extern "C" void $function(void* cldata, cgtArray** reads, cgtArray* write) {
     cgtArray* read = reads[0];
     int s = read->size();
     %(cdtype0)s* readdata = (%(cdtype0)s*)read->data();
     %(cdtype1)s* writedata = (%(cdtype1)s*)write->data();
     for (int i=0; i < s; ++i) {
-        writedata[i] = scalar_CGT_FUNCNAME(readdata[i]);
+        writedata[i] = scalar_$function(readdata[i]);
     }
 }
 """%dict(cdtype0=np2c[inputs[0].dtype], cdtype1=np2c[out_dtype], cexpr=info.cexpr)
@@ -998,7 +998,7 @@
         npdtype = inputs[0].dtype
         return """
 __forceinline__ __device__ %(cdtype)s $function(%(cdtype)s x) {return %(cexpr)s;}        
-__global__ void CGT_FUNCNAME_kernel(const size_t n, const %(cdtype)s* in, %(cdtype)s* out) {
+__global__ void ${function}_kernel(const size_t n, const %(cdtype)s* in, %(cdtype)s* out) {
   CUDA_KERNEL_LOOP(i, n) {
     out[i] = $function(in[i]);
   }
@@ -1008,7 +1008,7 @@
     size_t n = read->size();
     int num_blocks, num_threads;
     cgt_get_bt(n, &num_blocks, &num_threads);
-    CGT_FUNCNAME_kernel<<<num_blocks, num_threads>>>(n, (%(cdtype)s*)read->data(), (%(cdtype)s*)write->data());
+    ${function}_kernel<<<num_blocks, num_threads>>>(n, (%(cdtype)s*)read->data(), (%(cdtype)s*)write->data());
 }
 """%dict(cdtype=np2c[npdtype],cexpr=info.cexpr)
     def cuda_includes(self):
@@ -1109,7 +1109,7 @@
         index0 = "0" if self.scalar_mask[0] else "i"
         index1 = "0" if self.scalar_mask[1] else "i"
         code = r"""
-static inline %(cdtype2)s scalar_CGT_FUNCNAME(%(cdtype0)s x, %(cdtype1)s y) {return %(cexpr)s;}
+static inline %(cdtype2)s scalar_$function(%(cdtype0)s x, %(cdtype1)s y) {return %(cexpr)s;}
 extern "C" void $function(void* cldata, cgtArray** reads, cgtArray* write) {
     int s = reads[%(ind4shape)s]->size();
     %(cdtype0)s* in0 = (%(cdtype0)s*)reads[0]->data();
@@ -1117,7 +1117,7 @@
     %(cdtype2)s* out = (%(cdtype2)s*)write->data();
     cgt_check(write->size() == s, "Shape error in elementwise binary operation. You might be missing a call to cgt.broadcast(...)");
     for (int i=0; i < s; ++i) {
-        out[i] = scalar_CGT_FUNCNAME(in0[%(index0)s], in1[%(index1)s]);
+        out[i] = scalar_$function(in0[%(index0)s], in1[%(index1)s]);
     }
 }
 """%dict(cdtype0=np2c[npdtype0],cdtype1=np2c[npdtype1],cdtype2=np2c[npdtype2],
@@ -1130,32 +1130,21 @@
         npdtype0 = inputs[0].dtype
         npdtype1 = inputs[1].dtype
         npdtype2 = typ2.dtype
-<<<<<<< HEAD
         ind4shape = 1 if self.scalar_mask[0] else 0
         index0 = "0" if self.scalar_mask[0] else "i"
         index1 = "0" if self.scalar_mask[1] else "i"
         code = """
-__forceinline__ __device__ %(cdtype2)s CGT_FUNCNAME(%(cdtype0)s x, %(cdtype1)s y) {return %(cexpr)s;}
-__global__ void CGT_FUNCNAME_kernel(const size_t n, const %(cdtype0)s* x, const %(cdtype1)s* y, %(cdtype2)s* z) { \
-=======
-        return """
-__forceinline__ __device__ %(cdtype2)s $function(%(cdtype0)s x, %(cdtype1)s) {return %(cexpr)s;}
-__global__ void CGT_FUNCNAME_kernel(const size_t n, const %(cdtype0)s* x, %(cdtype1)s* y, %(cdtype2)s z) { \
->>>>>>> c8a1e386
+__forceinline__ __device__ %(cdtype2)s $function(%(cdtype0)s x, %(cdtype1)s y) {return %(cexpr)s;}
+__global__ void ${function}_kernel(const size_t n, const %(cdtype0)s* x, const %(cdtype1)s* y, %(cdtype2)s* z) {
   CUDA_KERNEL_LOOP(i, n) {
     z[i] = $function(x[%(index0)s], y[%(index1)s]);
   }
 }
-<<<<<<< HEAD
-extern "C" void CGT_FUNCNAME(void* cldata, cgtArray** reads, cgtArray* write) {
+extern "C" void $function(void* cldata, cgtArray** reads, cgtArray* write) {
     size_t n = reads[%(ind4shape)s]->size();
-=======
-extern "C" void $function(void* cldata, cgtArray** reads, cgtArray* write) {
-    size_t n = reads[1]->size();
->>>>>>> c8a1e386
     int num_blocks,num_threads;
     cgt_get_bt(n, &num_blocks, &num_threads);
-    CGT_FUNCNAME_kernel<<<num_blocks, num_threads>>>(n, (%(cdtype0)s*)reads[0]->data(), (%(cdtype1)s*)reads[1]->data(), (%(cdtype2)s*)write->data());
+    ${function}_kernel<<<num_blocks, num_threads>>>(n, (%(cdtype0)s*)reads[0]->data(), (%(cdtype1)s*)reads[1]->data(), (%(cdtype2)s*)write->data());
 }
 """%dict(cdtype0=np2c[npdtype0],cdtype1=np2c[npdtype1],cdtype2=np2c[npdtype2],
     cexpr=self.info.cexpr,index0=index0,index1=index1,ind4shape=ind4shape) 
@@ -1372,15 +1361,10 @@
         # This C code should only be run if the input and output devices differ.
         # There should never be any no-op transports.
         code = """
-<<<<<<< HEAD
-extern "C" void CGT_FUNCNAME(void* cldata, cgtArray** reads, cgtArray* write) {
+extern "C" void $function(void* cldata, cgtArray** reads, cgtArray* write) {
     cgt_assert(write->devtype() != reads[0]->devtype());
     cgt_assert(write->data() != reads[0]->data());
     cgt_memcpy(write->devtype(), reads[0]->devtype(), write->data(), reads[0]->data(), reads[0]->nbytes());
-=======
-void $function(void* cldata, cgtArray** reads, cgtArray* write) {
-    cgt_memcpy(write->devtype, reads[0]->devtype, write->data(), reads[0]->data(), reads[0]->nbytes());
->>>>>>> c8a1e386
 }
 """
         return CImpl(code)
