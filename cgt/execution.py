--- conflicted
+++ resolved
@@ -3,263 +3,6 @@
 from time import time
 
 
-<<<<<<< HEAD
-def _get_cgt_src_root():
-    return osp.dirname(osp.dirname(osp.realpath(__file__)))
-
-_CONFIG = None
-def load_config():
-    global _CONFIG
-    if _CONFIG is not None:
-        return _CONFIG
-
-    from configobj import ConfigObj
-    from validate import Validator
-    rcfileloc = osp.join(osp.expanduser("~/.cgtrc"))
-    specfilename = osp.join(_get_cgt_src_root(), "cgtrc_spec.ini")
-    _CONFIG = ConfigObj(rcfileloc, configspec=specfilename)
-    val = Validator()
-    test = _CONFIG.validate(val,preserve_errors=True)
-    if test is not True:
-        for (k,v) in test.items():
-            if v is not True:
-                utils.error("%s: %s in %s"%(k,v.message,rcfileloc))
-        raise ValueError
-    envflags = os.getenv("CGT_FLAGS")
-    if envflags:
-        pairs = envflags.split(",")
-        for pair in pairs:
-            lhs,rhs = pair.split("=")
-            assert lhs in _CONFIG
-            _CONFIG[lhs] = rhs
-    return _CONFIG
-
-
-_COMPILE_CONFIG = None
-def get_compile_info():
-    global _COMPILE_CONFIG
-    if _COMPILE_CONFIG is None:
-
-        config = load_config()
-
-        import cycgt2 as cycgt #pylint: disable=F0401
-        CGT_BUILD_ROOT = osp.dirname(osp.dirname(osp.realpath(cycgt.__file__)))
-
-        cmake_info = {}
-        with open(osp.join(CGT_BUILD_ROOT,"build_info.txt")) as fh:
-            lines = fh.readlines()
-        for line in lines:
-            if ":=" not in line: print "skipping",line
-            lhs,rhs = line.split(":=")
-            lhs = lhs.strip()
-            rhs = rhs.strip()
-            cmake_info[lhs] = rhs
-
-        CUDA_ROOT = cmake_info["CUDA_ROOT"]
-        CGT_ENABLE_CUDA = cmake_info["CGT_ENABLE_CUDA"] in ["1","ON"]
-        DEFINITIONS = "-DENABLE_CUDA" if CGT_ENABLE_CUDA else ""
-
-
-        _COMPILE_CONFIG = dict(        
-            OPENBLAS_INCLUDE_DIR = osp.join(CGT_BUILD_ROOT,"OpenBLAS"),
-            CGT_INCLUDE_DIR = cmake_info["CGT_INCLUDE_DIR"],
-            CGT_LIBRARY_DIR = osp.join(CGT_BUILD_ROOT,"lib"),
-            CUDA_LIBRARY_DIR = osp.join(CUDA_ROOT,"lib"),
-            CUDA_INCLUDE_DIR = osp.join(CUDA_ROOT,"include"), 
-            CUDA_LIBRARIES = cmake_info["CUDA_LIBRARIES"], 
-            DEFINITIONS = DEFINITIONS,  
-            CUDA_ROOT = CUDA_ROOT,
-            CACHE_ROOT = osp.expanduser(config["cache_dir"]),
-            CGT_ENABLE_CUDA = CGT_ENABLE_CUDA
-            # CGT_LIBRARY = cmake_info["CGT_LIBRARY"],
-        )
-    return _COMPILE_CONFIG
-
-def cap(cmd):
-    print "\x1b[32m%s\x1b[0m"%cmd
-    subprocess.check_call(cmd,shell=True)
-
-def compile_file(fname, libpath, extra_link_flags = ""):
-    info = get_compile_info()
-    includes = "-I%(CGT_INCLUDE_DIR)s -I%(CUDA_INCLUDE_DIR)s -I%(OPENBLAS_INCLUDE_DIR)s"%info    
-    d = dict(cacheroot = info["CACHE_ROOT"], srcpath = fname, includes = includes, defines = info["DEFINITIONS"], libname = osp.basename(libpath), libpath = libpath, cgtlibdir = info["CGT_LIBRARY_DIR"], extralink=extra_link_flags)            
-    if fname.endswith(".cu"):
-        if not info["CGT_ENABLE_CUDA"]:
-            raise RuntimeError("Trying to compile a CUDA function but CUDA is disabled in your build. Rebuild with CGT_ENABLE_CUDA=ON")
-        d.update(cudalibs = info["CUDA_LIBRARIES"], cudaroot = info["CUDA_ROOT"], cudalibdir = info["CUDA_LIBRARY_DIR"])
-
-    if sys.platform == "darwin":
-        if fname.endswith(".cc"):
-            cap(r'''
-cd %(cacheroot)s && \
-c++ -fPIC -O3 -DNDEBUG %(srcpath)s -std=c++11 -c -o %(srcpath)s.o %(includes)s %(defines)s && \
-c++ -fPIC -O3 -DNDEBUG %(srcpath)s.o -dynamiclib -Wl,-headerpad_max_install_names -install_name %(libname)s -o %(libpath)s -L%(cgtlibdir)s -lcgt %(extralink)s
-            '''%d)
-        # TODO set up way to switch to -O0 -g
-        elif fname.endswith(".cu"):
-            cap(r'''
-cd %(cacheroot)s && \
-nvcc %(srcpath)s -c -o %(srcpath)s.o -ccbin cc -m64 -Xcompiler  -fPIC -Xcompiler -O3 -Xcompiler -arch -Xcompiler x86_64 %(includes)s %(defines)s && \
-c++ -fPIC -O3 -DNDEBUG -fPIC -dynamiclib -Wl,-headerpad_max_install_names %(cudalibs)s -Wl,-rpath,%(cudalibdir)s -install_name %(libname)s -o %(libpath)s %(srcpath)s.o
-            '''%d)
-                # gpulinkflags = "-dynamiclib -Wl,-headerpad_max_install_names %(CUDA_LIBRARIES)s -Wl,-rpath,%(CUDA_LIBRARY_DIR)s"%d
-
-    else:
-        if fname.endswith(".cc"):
-            cap('''
-c++ -fPIC -O3 -DNDEBUG %(srcpath)s -std=c++11 -c -o %(srcpath)s.o %(includes)s %(defines)s && \
-c++ -fPIC -O3 -DNDEBUG -shared -rdynamic -Wl,-soname,%(libname)s -o %(libpath)s %(srcpath)s.o -L%(cgtlibdir)s -lcgt
-            '''%d)
-        elif fname.endswith(".cu"):
-            cap(r'''
-cd %(cacheroot)s && 
-nvcc %(srcpath)s -c -o %(srcpath)s.o -ccbin cc -m64 -Xcompiler -fPIC -Xcompiler -O3 -Xcompiler -DNDEBUG %(includes)s %(defines)s && \
-c++  -fPIC -O3 -DNDEBUG -shared -rdynamic -Wl,-soname,%(libname)s -o %(libpath)s %(srcpath)s.o %(cudalibs)s -Wl,-rpath,%(cudaroot)s
-            '''%d
-            )
-
-ctypes2str = {
-    ctypes.c_int : "int",
-    ctypes.c_long : "long",
-    ctypes.c_void_p : "void*",
-    ctypes.c_double : "double",
-    ctypes.c_float : "float"
-}
-
-# def get_impl(node, devtype):
-
-#     # TODO: includes should be in cache, as well as info about definitions like
-#     # CGT_ENABLE_CUDA
-
-#     compile_info = get_compile_info()    
-#     if devtype == "gpu" and not compile_info["CGT_ENABLE_CUDA"]:
-#         raise RuntimeError("tried to get CUDA implementation but CUDA is disabled (set CGT_ENABLE_CUDA and recompile)")
-
-#     code_raw = (node.op.c_code if devtype=="cpu" else node.op.cuda_code)(node.parents)
-#     if devtype == "cpu":
-#         includes = ["cgt_common.h","stdint.h","stddef.h"] + node.op.c_extra_includes
-#     else:
-#         includes = ["cgt_common.h","cgt_cuda.h"] + node.op.cuda_extra_includes
-
-#     struct_code = StringIO()
-#     vals = []
-#     fields = []
-#     triples = node.op.get_closure(node.parents)
-#     if triples is None:
-#         closure = ctypes.c_void_p(0)
-#     else:
-#         struct_code.write("typedef struct CGT_FUNCNAME_closure {\n")
-#         for (fieldname,fieldtype,val) in triples:
-#             vals.append(val)
-#             struct_code.write(ctypes2str[fieldtype])
-#             struct_code.write(" ")
-#             struct_code.write(fieldname)
-#             struct_code.write(";\n")
-#             fields.append((fieldname,fieldtype))
-#         struct_code.write("} CGT_FUNCNAME_closure;\n")
-
-#         class S(ctypes.Structure):
-#             _fields_ = fields
-#         closure = S(*vals)
-
-
-#     h = hashlib.md5(code_raw).hexdigest()[:10]
-#     funcname = devtype + node.op.__class__.__name__ + h
-#     ci = get_compile_info()
-#     CACHE_ROOT = ci["CACHE_ROOT"]
-#     libpath = osp.join(CACHE_ROOT, funcname + ".so")
-
-#     if not osp.exists(libpath):
-#         s = StringIO()        
-#         if not osp.exists(CACHE_ROOT): os.makedirs(CACHE_ROOT)
-#         print "compiling %(libpath)s for node %(node)s"%locals()
-#         ext = "cc" if devtype == "cpu" else "cu"
-#         srcpath = osp.join(CACHE_ROOT, funcname + "." + ext)
-#         # write c code to tmp file
-#         s = StringIO()
-#         for filename in includes:
-#             s.write('#include "%s"\n'%filename)
-#         s.write(struct_code.getvalue().replace("CGT_FUNCNAME",funcname))
-#         code = code_raw.replace("CGT_FUNCNAME",funcname)
-#         s.write(code)
-#         with open(srcpath,"w") as fh:
-#             fh.write(s.getvalue())
-
-#         compile_file(srcpath, osp.splitext(srcpath)[0]+".so", extra_link_flags = node.op.c_extra_link_flags)
-
-#     return (libpath,funcname,closure)
-
-
-# def determine_device(node, node2dev, devtype=None, machine=None, idx = None):
-
-#     op = node.op
-#     parents = node.parents
-#     parent_devices = [node2dev[par] for par in parents]
-#     if isinstance(op,Transport):
-#         assert parent_devices[0].devtype==op.src
-#         devtype = op.targ   
-#     elif any(pardev.devtype == "gpu" for pardev in parent_devices):
-#         devtype = "gpu"
-#     else:
-#         devtype = "cpu"
-#     if devtype == "gpu":
-#         try:
-#             get_impl(node, "gpu")
-#         except exceptions.MethodNotDefined:
-#             print "couldn't get gpu func for ", node
-#             devtype = "cpu"
-
-
-#     # devtype = "cpu" if devtype is None else ("gpu" if any(pardev.devtype == "gpu" for pardev in parent_devices) else "cpu")
-#     idx = 0 if idx is None else idx
-#     machine = "default" if machine is None else machine
-#     return Device(machine, devtype, idx)
-
-
-# def assign_devices(outputs, devfn=None):
-#     # First assign each node to a device
-#     node2dev={}
-#     for node in topsorted(outputs):        
-#         maybedev = None if devfn is None else devfn(node)
-#         if maybedev: 
-#             node2dev[node] = maybedev
-#         elif node.is_argument():
-#             node2dev[node] = Device(devtype="cpu")
-#         elif node.is_data():
-#             node2dev[node] = node.get_device()
-#         else:
-#             node2dev[node] = determine_device(node, node2dev)
-
-#     # Now make a new computation graph with 
-#     replace = {}
-#     newnode2dev = {}
-#     for node in topsorted(outputs):
-#         parents = node.parents
-#         dev = node2dev[node]
-#         if node.is_input():
-#             replace[node] = node
-#         else:
-#             newparents = []
-#             for par in parents:
-#                 if node2dev[par] == dev:
-#                     newparents.append(replace[par])
-#                 else:
-#                     newparents.append(transport(replace[par], node2dev[par], dev))
-#                     newnode2dev[newparents[-1]] = dev
-#             replace[node] = Result(node.op, newparents, typ=node.get_type())
-#         newnode2dev[replace[node]] = dev
-
-#     return [replace[node] for node in outputs], newnode2dev
-
-def make_function(inputs, outputs, dbg = None, fixed_sizes=False, backend=None):
-    config = load_config()
-    backend = backend or config["backend"]
-
-    if isinstance(outputs, tuple):
-        outputs = tuplify(outputs)
-    elif isinstance(outputs, list):
-        outputs = map(tuplify, outputs)
-=======
 def function(inputs, outputs, dbg = None, updates=None):
     assert isinstance(inputs, list), "Inputs must be a list"
     assert all(isinstance(el, Node) for el in inputs), "Invalid input: should all be symbolic variables"
@@ -354,7 +97,6 @@
     return isinstance(x.typ, TensorType)
 def is_tuple(x):
     return isinstance(x.typ, TupleType)
->>>>>>> a0bdeb7b
 
 def make_interpreter(inputs, outputs, eg, node2memloc):
     assert isinstance(eg, ExecutionGraph)
@@ -362,29 +104,10 @@
     output_types = [output.get_type() for output in outputs]
     output_locs = [node2memloc[node] for node in outputs]
 
-<<<<<<< HEAD
-    if dbg: 
-        if backend == "python":            
-            outputs = dbg.nodes + outputs
-        else:
-            utils.warn("Debugging nodes can currently only be used with the python backend, but %s was selected. Ignoring"%backend)
-
-    if backend == "python":
-        outputs = simplify(outputs)
-        eg = make_execution_graph(inputs, outputs)
-        oplib = OpLibrary()
-        vm = SequentialInterpreter(eg, oplib)
-        def fn(*invals):
-            out = vm(invals)
-            if dbg and len(dbg.nodes)>0: out = out[len(dbg.nodes):]
-            if single: out = out[0]
-            return out
-        return fn
-=======
     backend = load_config()["backend"]
     if backend == "python":
-        return SequentialInterpreter(eg, output_locs, input_types)
->>>>>>> a0bdeb7b
+        oplib = OpLibrary() # XXX
+        return SequentialInterpreter(eg, oplib, output_locs, input_types)
     elif backend == "cython":
         import cycgt2
         return cycgt2.CppInterpreterWrapper(eg, input_types, output_locs)
@@ -857,18 +580,12 @@
     """
     Runs an execution graph
     """
-<<<<<<< HEAD
-    def __init__(self, eg, oplib):
+    def __init__(self, eg, oplib, output_locs, input_types, copy_outputs=True):
         self.eg = eg
         self.oplib = oplib
-        self.storage = [None for _ in xrange(self.eg.n_locs())]
-=======
-    def __init__(self, eg, output_locs, input_types, copy_outputs=True):
-        self.eg = eg
         self.input_types = input_types
         self.output_locs = output_locs
         self.storage = [None for _ in xrange(self.eg.n_locs)]
->>>>>>> a0bdeb7b
         self.args = None
         self.copy_outputs = copy_outputs
     def __call__(self, *args):
@@ -937,14 +654,8 @@
     def to_json(self):
         return {"type" : "Alloc", "read_locs" : _list_to_json(self.read_locs), "write_loc" : self.write_loc.to_json()}
 
-<<<<<<< HEAD
-class AllocTup(Instr):
-    def __init__(self, typ, read_loc, write_loc):
-=======
-
 class BuildTup(Instr):
     def __init__(self, typ, read_locs, write_loc):
->>>>>>> a0bdeb7b
         self.typ = typ
         self.read_locs = read_locs
         self.write_loc = write_loc
@@ -975,12 +686,8 @@
         self.read_locs = read_locs
         self.write_loc = write_loc
     def fire(self, interp):
-<<<<<<< HEAD
         interp.set(self.write_loc, interp.apply_valret(self.node, [interp.get(mem) for mem in self.read_locs]))
-=======
-        interp.set(self.write_loc, self.node.op.py_apply_valret([interp.get(mem) for mem in self.read_locs]))
     def __repr__(self):
         return "ByVal:%s"%self.node.op.get_name()
->>>>>>> a0bdeb7b
     def to_json(self):
         return {"type" : "ReturnByVal", "read_locs" : _list_to_json(self.read_locs), "write_loc" : self.write_loc.to_json(), "op" : str(self.node.op)}